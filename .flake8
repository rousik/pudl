--- conflicted
+++ resolved
@@ -4,11 +4,7 @@
 # * W503, W504: Line break before / after binary operator.
 # * D401, D413: imperative mood, blank line at end of docstring
 inline-quotes = double
-<<<<<<< HEAD
-max-line-length 88
-=======
 max-line-length = 88
->>>>>>> 589abe11
 ignore = E501,W504,W503,D413,D401
 # all the models are going away, package_data isn't code, analysis is zombie
 exclude = package_data
