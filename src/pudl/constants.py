"""
A warehouse for constant values required to initilize the PUDL Database.

This constants module stores and organizes a bunch of constant values which are
used throughout PUDL to populate static lists within the data packages or for
data cleaning purposes.
"""

import importlib.resources

import pandas as pd
import sqlalchemy as sa

######################################################################
# Constants used within the init.py module.
######################################################################
prime_movers = [
    'steam_turbine',
    'gas_turbine',
    'hydro',
    'internal_combustion',
    'solar_pv',
    'wind_turbine'
]
"""list: A list of the types of prime movers"""

rto_iso = {
    'CAISO': 'California ISO',
    'ERCOT': 'Electric Reliability Council of Texas',
    'MISO': 'Midcontinent ISO',
    'ISO-NE': 'ISO New England',
    'NYISO': 'New York ISO',
    'PJM': 'PJM Interconnection',
    'SPP': 'Southwest Power Pool'
}
"""dict: A dictionary containing ISO/RTO abbreviations (keys) and names (values)
"""

us_states = {
    'AK': 'Alaska',
    'AL': 'Alabama',
    'AR': 'Arkansas',
    'AS': 'American Samoa',
    'AZ': 'Arizona',
    'CA': 'California',
    'CO': 'Colorado',
    'CT': 'Connecticut',
    'DC': 'District of Columbia',
    'DE': 'Delaware',
    'FL': 'Florida',
    'GA': 'Georgia',
    'GU': 'Guam',
    'HI': 'Hawaii',
    'IA': 'Iowa',
    'ID': 'Idaho',
    'IL': 'Illinois',
    'IN': 'Indiana',
    'KS': 'Kansas',
    'KY': 'Kentucky',
    'LA': 'Louisiana',
    'MA': 'Massachusetts',
    'MD': 'Maryland',
    'ME': 'Maine',
    'MI': 'Michigan',
    'MN': 'Minnesota',
    'MO': 'Missouri',
    'MP': 'Northern Mariana Islands',
    'MS': 'Mississippi',
    'MT': 'Montana',
    'NA': 'National',
    'NC': 'North Carolina',
    'ND': 'North Dakota',
    'NE': 'Nebraska',
    'NH': 'New Hampshire',
    'NJ': 'New Jersey',
    'NM': 'New Mexico',
    'NV': 'Nevada',
    'NY': 'New York',
    'OH': 'Ohio',
    'OK': 'Oklahoma',
    'OR': 'Oregon',
    'PA': 'Pennsylvania',
    'PR': 'Puerto Rico',
    'RI': 'Rhode Island',
    'SC': 'South Carolina',
    'SD': 'South Dakota',
    'TN': 'Tennessee',
    'TX': 'Texas',
    'UT': 'Utah',
    'VA': 'Virginia',
    'VI': 'Virgin Islands',
    'VT': 'Vermont',
    'WA': 'Washington',
    'WI': 'Wisconsin',
    'WV': 'West Virginia',
    'WY': 'Wyoming'
}
"""dict: A dictionary containing US state abbreviations (keys) and names
    (values)
"""
canada_prov_terr = {
    'AB': 'Alberta',
    'BC': 'British Columbia',
    'CN': 'Canada',
    'MB': 'Manitoba',
    'NB': 'New Brunswick',
    'NS': 'Nova Scotia',
    'NL': 'Newfoundland and Labrador',
    'NT': 'Northwest Territories',
    'NU': 'Nunavut',
    'ON': 'Ontario',
    'PE': 'Prince Edwards Island',
    'QC': 'Quebec',
    'SK': 'Saskatchewan',
    'YT': 'Yukon Territory',
}
"""dict: A dictionary containing Canadian provinces' and territories'
    abbreviations (keys) and names (values)
"""

cems_states = {k: v for k, v in us_states.items() if v not in
               {'Alaska',
                'American Samoa',
                'Guam',
                'Hawaii',
                'Northern Mariana Islands',
                'National',
                'Puerto Rico',
                'Virgin Islands'}
               }
"""dict: A dictionary containing US state abbreviations (keys) and names
    (values) that are present in the CEMS dataset
"""

# This is imperfect for states that have split timezones. See:
# https://en.wikipedia.org/wiki/List_of_time_offsets_by_U.S._state_and_territory
# For states that are split, I went with where there seem to be more people
# List of timezones in pytz.common_timezones
# Canada: https://en.wikipedia.org/wiki/Time_in_Canada#IANA_time_zone_database
state_tz_approx = {
    "AK": "US/Alaska",            # Alaska; Not in CEMS
    "AL": "US/Central",           # Alabama
    "AR": "US/Central",           # Arkansas
    "AS": "Pacific/Pago_Pago",    # American Samoa; Not in CEMS
    "AZ": "US/Arizona",           # Arizona
    "CA": "US/Pacific",           # California
    "CO": "US/Mountain",          # Colorado
    "CT": "US/Eastern",           # Connecticut
    "DC": "US/Eastern",           # District of Columbia
    "DE": "US/Eastern",           # Delaware
    "FL": "US/Eastern",           # Florida (split state)
    "GA": "US/Eastern",           # Georgia
    "GU": "Pacific/Guam",         # Guam; Not in CEMS
    "HI": "US/Hawaii",            # Hawaii; Not in CEMS
    "IA": "US/Central",           # Iowa
    "ID": "US/Mountain",          # Idaho (split state)
    "IL": "US/Central",           # Illinois
    "IN": "US/Eastern",           # Indiana (split state)
    "KS": "US/Central",           # Kansas (split state)
    "KY": "US/Eastern",           # Kentucky (split state)
    "LA": "US/Central",           # Louisiana
    "MA": "US/Eastern",           # Massachusetts
    "MD": "US/Eastern",           # Maryland
    "ME": "US/Eastern",           # Maine
    "MI": "America/Detroit",      # Michigan (split state)
    "MN": "US/Central",           # Minnesota
    "MO": "US/Central",           # Missouri
    "MP": "Pacific/Saipan",       # Northern Mariana Islands; Not in CEMS
    "MS": "US/Central",           # Mississippi
    "MT": "US/Mountain",          # Montana
    "NC": "US/Eastern",           # North Carolina
    "ND": "US/Central",           # North Dakota (split state)
    "NE": "US/Central",           # Nebraska (split state)
    "NH": "US/Eastern",           # New Hampshire
    "NJ": "US/Eastern",           # New Jersey
    "NM": "US/Mountain",          # New Mexico
    "NV": "US/Pacific",           # Nevada
    "NY": "US/Eastern",           # New York
    "OH": "US/Eastern",           # Ohio
    "OK": "US/Central",           # Oklahoma
    "OR": "US/Pacific",           # Oregon (split state)
    "PA": "US/Eastern",           # Pennsylvania
    "PR": "America/Puerto_Rico",  # Puerto Rico; Not in CEMS
    "RI": "US/Eastern",           # Rhode Island
    "SC": "US/Eastern",           # South Carolina
    "SD": "US/Central",           # South Dakota (split state)
    "TN": "US/Central",           # Tennessee
    "TX": "US/Central",           # Texas
    "UT": "US/Mountain",          # Utah
    "VA": "US/Eastern",           # Virginia
    "VI": "America/Puerto_Rico",  # Virgin Islands; Not in CEMS
    "VT": "US/Eastern",           # Vermont
    "WA": "US/Pacific",           # Washington
    "WI": "US/Central",           # Wisconsin
    "WV": "US/Eastern",           # West Virginia
    "WY": "US/Mountain",          # Wyoming
    # Canada (none of these are in CEMS)
    "AB": "America/Edmonton",     # Alberta
    "BC": "America/Vancouver",    # British Columbia (split province)
    "MB": "America/Winnipeg",     # Manitoba
    "NB": "America/Moncton",      # New Brunswick
    "NS": "America/Halifax",      # Nova Scotia
    "NL": "America/St_Johns",     # Newfoundland and Labrador  (split province)
    "NT": "America/Yellowknife",  # Northwest Territories (split province)
    "NU": "America/Iqaluit",      # Nunavut (split province)
    "ON": "America/Toronto",      # Ontario (split province)
    "PE": "America/Halifax",      # Prince Edwards Island
    "QC": "America/Montreal",     # Quebec (split province)
    "SK": "America/Regina",       # Saskatchewan  (split province)
    "YT": "America/Whitehorse",   # Yukon Territory
}
"""dict: A dictionary containing US and Canadian state/territory abbreviations
    (keys) and timezones (values)
"""

ferc1_power_purchase_type = {
    'RQ': 'requirement',
    'LF': 'long_firm',
    'IF': 'intermediate_firm',
    'SF': 'short_firm',
    'LU': 'long_unit',
    'IU': 'intermediate_unit',
    'EX': 'electricity_exchange',
    'OS': 'other_service',
    'AD': 'adjustment'
}
"""dict: A dictionary of abbreviations (keys) and types (values) for power
    purchase agreements from FERC Form 1.
"""

# Dictionary mapping DBF files (w/o .DBF file extension) to DB table names
ferc1_dbf2tbl = {
    'F1_1': 'f1_respondent_id',
    'F1_2': 'f1_acb_epda',
    'F1_3': 'f1_accumdepr_prvsn',
    'F1_4': 'f1_accumdfrrdtaxcr',
    'F1_5': 'f1_adit_190_detail',
    'F1_6': 'f1_adit_190_notes',
    'F1_7': 'f1_adit_amrt_prop',
    'F1_8': 'f1_adit_other',
    'F1_9': 'f1_adit_other_prop',
    'F1_10': 'f1_allowances',
    'F1_11': 'f1_bal_sheet_cr',
    'F1_12': 'f1_capital_stock',
    'F1_13': 'f1_cash_flow',
    'F1_14': 'f1_cmmn_utlty_p_e',
    'F1_15': 'f1_comp_balance_db',
    'F1_16': 'f1_construction',
    'F1_17': 'f1_control_respdnt',
    'F1_18': 'f1_co_directors',
    'F1_19': 'f1_cptl_stk_expns',
    'F1_20': 'f1_csscslc_pcsircs',
    'F1_21': 'f1_dacs_epda',
    'F1_22': 'f1_dscnt_cptl_stk',
    'F1_23': 'f1_edcfu_epda',
    'F1_24': 'f1_elctrc_erg_acct',
    'F1_25': 'f1_elctrc_oper_rev',
    'F1_26': 'f1_elc_oper_rev_nb',
    'F1_27': 'f1_elc_op_mnt_expn',
    'F1_28': 'f1_electric',
    'F1_29': 'f1_envrnmntl_expns',
    'F1_30': 'f1_envrnmntl_fclty',
    'F1_31': 'f1_fuel',
    'F1_32': 'f1_general_info',
    'F1_33': 'f1_gnrt_plant',
    'F1_34': 'f1_important_chg',
    'F1_35': 'f1_incm_stmnt_2',
    'F1_36': 'f1_income_stmnt',
    'F1_37': 'f1_miscgen_expnelc',
    'F1_38': 'f1_misc_dfrrd_dr',
    'F1_39': 'f1_mthly_peak_otpt',
    'F1_40': 'f1_mtrl_spply',
    'F1_41': 'f1_nbr_elc_deptemp',
    'F1_42': 'f1_nonutility_prop',
    'F1_43': 'f1_note_fin_stmnt',  # 37% of DB
    'F1_44': 'f1_nuclear_fuel',
    'F1_45': 'f1_officers_co',
    'F1_46': 'f1_othr_dfrrd_cr',
    'F1_47': 'f1_othr_pd_in_cptl',
    'F1_48': 'f1_othr_reg_assets',
    'F1_49': 'f1_othr_reg_liab',
    'F1_50': 'f1_overhead',
    'F1_51': 'f1_pccidica',
    'F1_52': 'f1_plant_in_srvce',
    'F1_53': 'f1_pumped_storage',
    'F1_54': 'f1_purchased_pwr',
    'F1_55': 'f1_reconrpt_netinc',
    'F1_56': 'f1_reg_comm_expn',
    'F1_57': 'f1_respdnt_control',
    'F1_58': 'f1_retained_erng',
    'F1_59': 'f1_r_d_demo_actvty',
    'F1_60': 'f1_sales_by_sched',
    'F1_61': 'f1_sale_for_resale',
    'F1_62': 'f1_sbsdry_totals',
    'F1_63': 'f1_schedules_list',
    'F1_64': 'f1_security_holder',
    'F1_65': 'f1_slry_wg_dstrbtn',
    'F1_66': 'f1_substations',
    'F1_67': 'f1_taxacc_ppchrgyr',
    'F1_68': 'f1_unrcvrd_cost',
    'F1_69': 'f1_utltyplnt_smmry',
    'F1_70': 'f1_work',
    'F1_71': 'f1_xmssn_adds',
    'F1_72': 'f1_xmssn_elc_bothr',
    'F1_73': 'f1_xmssn_elc_fothr',
    'F1_74': 'f1_xmssn_line',
    'F1_75': 'f1_xtraordnry_loss',
    'F1_76': 'f1_codes_val',
    'F1_77': 'f1_sched_lit_tbl',
    'F1_78': 'f1_audit_log',
    'F1_79': 'f1_col_lit_tbl',
    'F1_80': 'f1_load_file_names',
    'F1_81': 'f1_privilege',
    'F1_82': 'f1_sys_error_log',
    'F1_83': 'f1_unique_num_val',
    'F1_84': 'f1_row_lit_tbl',
    'F1_85': 'f1_footnote_data',
    'F1_86': 'f1_hydro',
    'F1_87': 'f1_footnote_tbl',  # 52% of DB
    'F1_88': 'f1_ident_attsttn',
    'F1_89': 'f1_steam',
    'F1_90': 'f1_leased',
    'F1_91': 'f1_sbsdry_detail',
    'F1_92': 'f1_plant',
    'F1_93': 'f1_long_term_debt',
    'F1_106_2009': 'f1_106_2009',
    'F1_106A_2009': 'f1_106a_2009',
    'F1_106B_2009': 'f1_106b_2009',
    'F1_208_ELC_DEP': 'f1_208_elc_dep',
    'F1_231_TRN_STDYCST': 'f1_231_trn_stdycst',
    'F1_324_ELC_EXPNS': 'f1_324_elc_expns',
    'F1_325_ELC_CUST': 'f1_325_elc_cust',
    'F1_331_TRANSISO': 'f1_331_transiso',
    'F1_338_DEP_DEPL': 'f1_338_dep_depl',
    'F1_397_ISORTO_STL': 'f1_397_isorto_stl',
    'F1_398_ANCL_PS': 'f1_398_ancl_ps',
    'F1_399_MTH_PEAK': 'f1_399_mth_peak',
    'F1_400_SYS_PEAK': 'f1_400_sys_peak',
    'F1_400A_ISO_PEAK': 'f1_400a_iso_peak',
    'F1_429_TRANS_AFF': 'f1_429_trans_aff',
    'F1_ALLOWANCES_NOX': 'f1_allowances_nox',
    'F1_CMPINC_HEDGE_A': 'f1_cmpinc_hedge_a',
    'F1_CMPINC_HEDGE': 'f1_cmpinc_hedge',
    'F1_EMAIL': 'f1_email',
    'F1_RG_TRN_SRV_REV': 'f1_rg_trn_srv_rev',
    'F1_S0_CHECKS': 'f1_s0_checks',
    'F1_S0_FILING_LOG': 'f1_s0_filing_log',
    'F1_SECURITY': 'f1_security'
    # 'F1_PINS': 'f1_pins',  # private data, not publicized.
    # 'F1_FREEZE': 'f1_freeze', # private data, not publicized
}
"""dict: A dictionary mapping FERC Form 1 DBF files(w / o .DBF file extension)
   (keys) to database table names (values).
"""

ferc1_huge_tables = {
    'f1_footnote_tbl',
    'f1_footnote_data',
    'f1_note_fin_stmnt',
}
"""set: A set containing large FERC Form 1 tables.
"""

# Invert the map above so we can go either way as needed
ferc1_tbl2dbf = {v: k for k, v in ferc1_dbf2tbl.items()}

"""dict: A dictionary mapping database table names (keys) to FERC Form 1 DBF
    files(w / o .DBF file extension) (values).
"""

# This dictionary maps the strings which are used to denote field types in the
# DBF objects to the corresponding generic SQLAlchemy Column types:
# These definitions come from a combination of the dbfread example program
# dbf2sqlite and this DBF file format documentation page:
# http://www.dbase.com/KnowledgeBase/int/db7_file_fmt.htm
# Un-mapped types left as 'XXX' which should obviously make an error...
dbf_typemap = {
    'C': sa.String,
    'D': sa.Date,
    'F': sa.Float,
    'I': sa.Integer,
    'L': sa.Boolean,
    'M': sa.Text,  # 10 digit .DBT block number, stored as a string...
    'N': sa.Float,
    'T': sa.DateTime,
    '0': sa.Integer,  # based on dbf2sqlite mapping
    'B': 'XXX',  # .DBT block number, binary string
    '@': 'XXX',  # Timestamp... Date = Julian Day, Time is in milliseconds?
    '+': 'XXX',  # Autoincrement (e.g. for IDs)
    'O': 'XXX',  # Double, 8 bytes
    'G': 'XXX',  # OLE 10 digit/byte number of a .DBT block, stored as string
}
"""dict: A dictionary mapping field types in the DBF objects (keys) to the
    corresponding generic SQLAlchemy Column types.
"""

# This is the set of tables which have been successfully integrated into PUDL:
ferc1_pudl_tables = (
    'fuel_ferc1',  # Plant-level data, linked to plants_steam_ferc1
    'plants_steam_ferc1',  # Plant-level data
    'plants_small_ferc1',  # Plant-level data
    'plants_hydro_ferc1',  # Plant-level data
    'plants_pumped_storage_ferc1',  # Plant-level data
    'purchased_power_ferc1',  # Inter-utility electricity transactions
    'plant_in_service_ferc1',  # Row-mapped plant accounting data.
    # 'accumulated_depreciation_ferc1'  # Requires row-mapping to be useful.
)
"""tuple: A tuple containing the FERC Form 1 tables that can be successfully
    integrated into PUDL.
"""


table_map_ferc1_pudl = {
    'fuel_ferc1': 'f1_fuel',
    'plants_steam_ferc1': 'f1_steam',
    'plants_small_ferc1': 'f1_gnrt_plant',
    'plants_hydro_ferc1': 'f1_hydro',
    'plants_pumped_storage_ferc1': 'f1_pumped_storage',
    'plant_in_service_ferc1': 'f1_plant_in_srvce',
    'purchased_power_ferc1': 'f1_purchased_pwr',
    # 'accumulated_depreciation_ferc1': 'f1_accumdepr_prvsn'
}
"""dict: A dictionary mapping PUDL table names (keys) to the corresponding FERC
    Form 1 DBF table names.
"""

# This is the list of EIA923 tables that can be successfully pulled into PUDL
eia923_pudl_tables = ('generation_fuel_eia923',
                      'boiler_fuel_eia923',
                      'generation_eia923',
                      'coalmine_eia923',
                      'fuel_receipts_costs_eia923')
"""tuple: A tuple containing the EIA923 tables that can be successfully
    integrated into PUDL.
"""

epaipm_pudl_tables = (
    'transmission_single_epaipm',
    'transmission_joint_epaipm',
    'load_curves_epaipm',
    'plant_region_map_epaipm',
)
"""tuple: A tuple containing the EPA IPM tables that can be successfully
    integrated into PUDL.
"""

# List of entity tables
entity_tables = ['utilities_entity_eia',
                 'plants_entity_eia',
                 'generators_entity_eia',
                 'boilers_entity_eia',
                 'regions_entity_epaipm', ]
"""list: A list of PUDL entity tables.
"""

xlsx_maps_pkg = 'pudl.package_data.meta.xlsx_maps'
"""string: The location of the xlsx maps within the PUDL package data."""

##############################################################################
# EIA 923 Spreadsheet Metadata
##############################################################################
# patterns for matching columns to months:
month_dict_eia923 = {1: '_january$',
                     2: '_february$',
                     3: '_march$',
                     4: '_april$',
                     5: '_may$',
                     6: '_june$',
                     7: '_july$',
                     8: '_august$',
                     9: '_september$',
                     10: '_october$',
                     11: '_november$',
                     12: '_december$'}
"""dict: A dictionary mapping column numbers (keys) to months (values)."""

##############################################################################
# EIA 860 Spreadsheet Metadata
##############################################################################

# This is the list of EIA860 tables that can be successfully pulled into PUDL
eia860_pudl_tables = (
    'boiler_generator_assn_eia860',
    'utilities_eia860',
    'plants_eia860',
    'generators_eia860',
    'ownership_eia860'
)
"""tuple: A tuple enumerating EIA 860 tables for which PUDL's ETL works."""


# The set of FERC Form 1 tables that have the same composite primary keys: [
# respondent_id, report_year, report_prd, row_number, spplmnt_num ].
# TODO: THIS ONLY PERTAINS TO 2015 AND MAY NEED TO BE ADJUSTED BY YEAR...
ferc1_data_tables = (
    'f1_acb_epda', 'f1_accumdepr_prvsn', 'f1_accumdfrrdtaxcr',
    'f1_adit_190_detail', 'f1_adit_190_notes', 'f1_adit_amrt_prop',
    'f1_adit_other', 'f1_adit_other_prop', 'f1_allowances', 'f1_bal_sheet_cr',
    'f1_capital_stock', 'f1_cash_flow', 'f1_cmmn_utlty_p_e',
    'f1_comp_balance_db', 'f1_construction', 'f1_control_respdnt',
    'f1_co_directors', 'f1_cptl_stk_expns', 'f1_csscslc_pcsircs',
    'f1_dacs_epda', 'f1_dscnt_cptl_stk', 'f1_edcfu_epda', 'f1_elctrc_erg_acct',
    'f1_elctrc_oper_rev', 'f1_elc_oper_rev_nb', 'f1_elc_op_mnt_expn',
    'f1_electric', 'f1_envrnmntl_expns', 'f1_envrnmntl_fclty', 'f1_fuel',
    'f1_general_info', 'f1_gnrt_plant', 'f1_important_chg', 'f1_incm_stmnt_2',
    'f1_income_stmnt', 'f1_miscgen_expnelc', 'f1_misc_dfrrd_dr',
    'f1_mthly_peak_otpt', 'f1_mtrl_spply', 'f1_nbr_elc_deptemp',
    'f1_nonutility_prop', 'f1_note_fin_stmnt', 'f1_nuclear_fuel',
    'f1_officers_co', 'f1_othr_dfrrd_cr', 'f1_othr_pd_in_cptl',
    'f1_othr_reg_assets', 'f1_othr_reg_liab', 'f1_overhead', 'f1_pccidica',
    'f1_plant_in_srvce', 'f1_pumped_storage', 'f1_purchased_pwr',
    'f1_reconrpt_netinc', 'f1_reg_comm_expn', 'f1_respdnt_control',
    'f1_retained_erng', 'f1_r_d_demo_actvty', 'f1_sales_by_sched',
    'f1_sale_for_resale', 'f1_sbsdry_totals', 'f1_schedules_list',
    'f1_security_holder', 'f1_slry_wg_dstrbtn', 'f1_substations',
    'f1_taxacc_ppchrgyr', 'f1_unrcvrd_cost', 'f1_utltyplnt_smmry', 'f1_work',
    'f1_xmssn_adds', 'f1_xmssn_elc_bothr', 'f1_xmssn_elc_fothr',
    'f1_xmssn_line', 'f1_xtraordnry_loss',
    'f1_hydro', 'f1_steam', 'f1_leased', 'f1_sbsdry_detail',
    'f1_plant', 'f1_long_term_debt', 'f1_106_2009', 'f1_106a_2009',
    'f1_106b_2009', 'f1_208_elc_dep', 'f1_231_trn_stdycst', 'f1_324_elc_expns',
    'f1_325_elc_cust', 'f1_331_transiso', 'f1_338_dep_depl',
    'f1_397_isorto_stl', 'f1_398_ancl_ps', 'f1_399_mth_peak',
    'f1_400_sys_peak', 'f1_400a_iso_peak', 'f1_429_trans_aff',
    'f1_allowances_nox', 'f1_cmpinc_hedge_a', 'f1_cmpinc_hedge',
    'f1_rg_trn_srv_rev')
"""tuple: A tuple containing the FERC Form 1 tables that have the same composite
    primary keys: [respondent_id, report_year, report_prd, row_number,
    spplmnt_num].
"""
# Line numbers, and corresponding FERC account number
# from FERC Form 1 pages 204-207, Electric Plant in Service.
# Descriptions from: https://www.law.cornell.edu/cfr/text/18/part-101
ferc_electric_plant_accounts = pd.DataFrame.from_records([
    # 1. Intangible Plant
    (2, '301', 'Intangible: Organization'),
    (3, '302', 'Intangible: Franchises and consents'),
    (4, '303', 'Intangible: Miscellaneous intangible plant'),
    (5, 'subtotal_intangible', 'Subtotal: Intangible Plant'),
    # 2. Production Plant
    #  A. steam production
    (8, '310', 'Steam production: Land and land rights'),
    (9, '311', 'Steam production: Structures and improvements'),
    (10, '312', 'Steam production: Boiler plant equipment'),
    (11, '313', 'Steam production: Engines and engine-driven generators'),
    (12, '314', 'Steam production: Turbogenerator units'),
    (13, '315', 'Steam production: Accessory electric equipment'),
    (14, '316', 'Steam production: Miscellaneous power plant equipment'),
    (15, '317', 'Steam production: Asset retirement costs for steam production\
                                   plant'),
    (16, 'subtotal_steam_production', 'Subtotal: Steam Production Plant'),
    #  B. nuclear production
    (18, '320', 'Nuclear production: Land and land rights (Major only)'),
    (19, '321', 'Nuclear production: Structures and improvements (Major\
                                     only)'),
    (20, '322', 'Nuclear production: Reactor plant equipment (Major only)'),
    (21, '323', 'Nuclear production: Turbogenerator units (Major only)'),
    (22, '324', 'Nuclear production: Accessory electric equipment (Major\
                                     only)'),
    (23, '325', 'Nuclear production: Miscellaneous power plant equipment\
                                     (Major only)'),
    (24, '326', 'Nuclear production: Asset retirement costs for nuclear\
                                     production plant (Major only)'),
    (25, 'subtotal_nuclear_produciton', 'Subtotal: Nuclear Production Plant'),
    #  C. hydraulic production
    (27, '330', 'Hydraulic production: Land and land rights'),
    (28, '331', 'Hydraulic production: Structures and improvements'),
    (29, '332', 'Hydraulic production: Reservoirs, dams, and waterways'),
    (30, '333', 'Hydraulic production: Water wheels, turbines and generators'),
    (31, '334', 'Hydraulic production: Accessory electric equipment'),
    (32, '335', 'Hydraulic production: Miscellaneous power plant equipment'),
    (33, '336', 'Hydraulic production: Roads, railroads and bridges'),
    (34, '337', 'Hydraulic production: Asset retirement costs for hydraulic\
                                       production plant'),
    (35, 'subtotal_hydraulic_production', 'Subtotal: Hydraulic Production\
                                                     Plant'),
    #  D. other production
    (37, '340', 'Other production: Land and land rights'),
    (38, '341', 'Other production: Structures and improvements'),
    (39, '342', 'Other production: Fuel holders, producers, and accessories'),
    (40, '343', 'Other production: Prime movers'),
    (41, '344', 'Other production: Generators'),
    (42, '345', 'Other production: Accessory electric equipment'),
    (43, '346', 'Other production: Miscellaneous power plant equipment'),
    (44, '347', 'Other production: Asset retirement costs for other production\
                                   plant'),
    (None, '348', 'Other production: Energy Storage Equipment'),
    (45, 'subtotal_other_production', 'Subtotal: Other Production Plant'),
    (46, 'subtotal_production', 'Subtotal: Production Plant'),
    # 3. Transmission Plant,
    (48, '350', 'Transmission: Land and land rights'),
    (None, '351', 'Transmission: Energy Storage Equipment'),
    (49, '352', 'Transmission: Structures and improvements'),
    (50, '353', 'Transmission: Station equipment'),
    (51, '354', 'Transmission: Towers and fixtures'),
    (52, '355', 'Transmission: Poles and fixtures'),
    (53, '356', 'Transmission: Overhead conductors and devices'),
    (54, '357', 'Transmission: Underground conduit'),
    (55, '358', 'Transmission: Underground conductors and devices'),
    (56, '359', 'Transmission: Roads and trails'),
    (57, '359.1', 'Transmission: Asset retirement costs for transmission\
                                 plant'),
    (58, 'subtotal_transmission', 'Subtotal: Transmission Plant'),
    # 4. Distribution Plant
    (60, '360', 'Distribution: Land and land rights'),
    (61, '361', 'Distribution: Structures and improvements'),
    (62, '362', 'Distribution: Station equipment'),
    (63, '363', 'Distribution: Storage battery equipment'),
    (64, '364', 'Distribution: Poles, towers and fixtures'),
    (65, '365', 'Distribution: Overhead conductors and devices'),
    (66, '366', 'Distribution: Underground conduit'),
    (67, '367', 'Distribution: Underground conductors and devices'),
    (68, '368', 'Distribution: Line transformers'),
    (69, '369', 'Distribution: Services'),
    (70, '370', 'Distribution: Meters'),
    (71, '371', 'Distribution: Installations on customers\' premises'),
    (72, '372', 'Distribution: Leased property on customers\' premises'),
    (73, '373', 'Distribution: Street lighting and signal systems'),
    (74, '374', 'Distribution: Asset retirement costs for distribution plant'),
    (75, 'subtotal_distribution', 'Subtotal: Distribution Plant'),
    # 5. Regional Transmission and Market Operation Plant
    (77, '380', 'Regional transmission: Land and land rights'),
    (78, '381', 'Regional transmission: Structures and improvements'),
    (79, '382', 'Regional transmission: Computer hardware'),
    (80, '383', 'Regional transmission: Computer software'),
    (81, '384', 'Regional transmission: Communication Equipment'),
    (82, '385', 'Regional transmission: Miscellaneous Regional Transmission\
                                        and Market Operation Plant'),
    (83, '386', 'Regional transmission: Asset Retirement Costs for Regional\
                                        Transmission and Market Operation\
                                        Plant'),
    (84, 'subtotal_regional_transmission', 'Subtotal: Transmission and Market\
                                                      Operation Plant'),
    (None, '387', 'Regional transmission: [Reserved]'),
    # 6. General Plant
    (86, '389', 'General: Land and land rights'),
    (87, '390', 'General: Structures and improvements'),
    (88, '391', 'General: Office furniture and equipment'),
    (89, '392', 'General: Transportation equipment'),
    (90, '393', 'General: Stores equipment'),
    (91, '394', 'General: Tools, shop and garage equipment'),
    (92, '395', 'General: Laboratory equipment'),
    (93, '396', 'General: Power operated equipment'),
    (94, '397', 'General: Communication equipment'),
    (95, '398', 'General: Miscellaneous equipment'),
    (96, 'subtotal_general', 'Subtotal: General Plant'),
    (97, '399', 'General: Other tangible property'),
    (98, '399.1', 'General: Asset retirement costs for general plant'),
    (99, 'total_general', 'TOTAL General Plant'),
    (100, '101_and_106', 'Electric plant in service (Major only)'),
    (101, '102_purchased', 'Electric plant purchased'),
    (102, '102_sold', 'Electric plant sold'),
    (103, '103', 'Experimental plant unclassified'),
    (104, 'total_electric_plant', 'TOTAL Electric Plant in Service')],
    columns=['row_number', 'ferc_account_id', 'ferc_account_description'])
"""list: A list of tuples containing row numbers, FERC account IDs, and FERC
    account descriptions from FERC Form 1 pages 204 - 207, Electric Plant in
    Service.
"""

# Line numbers, and corresponding FERC account number
# from FERC Form 1 page 219, ACCUMULATED PROVISION FOR DEPRECIATION
# OF ELECTRIC UTILITY PLANT (Account 108).

ferc_accumulated_depreciation = pd.DataFrame.from_records([

    # Section A. Balances and Changes During Year
    (1, 'balance_beginning_of_year', 'Balance Beginning of Year'),
    (3, 'depreciation_expense', '(403) Depreciation Expense'),
    (4, 'depreciation_expense_asset_retirement', \
     '(403.1) Depreciation Expense for Asset Retirement Costs'),
    (5, 'expense_electric_plant_leased_to_others', \
     '(413) Exp. of Elec. Plt. Leas. to Others'),
    (6, 'transportation_expenses_clearing',\
     'Transportation Expenses-Clearing'),
    (7, 'other_clearing_accounts', 'Other Clearing Accounts'),
    (8, 'other_accounts_specified',\
     'Other Accounts (Specify, details in footnote):'),
    # blank: might also be other charges like line 17.
    (9, 'other_charges', 'Other Charges:'),
    (10, 'total_depreciation_provision_for_year',\
     'TOTAL Deprec. Prov for Year (Enter Total of lines 3 thru 9)'),
    (11, 'net_charges_for_plant_retired', 'Net Charges for Plant Retired:'),
    (12, 'book_cost_of_plant_retired', 'Book Cost of Plant Retired'),
    (13, 'cost_of_removal', 'Cost of Removal'),
    (14, 'salvage_credit', 'Salvage (Credit)'),
    (15, 'total_net_charges_for_plant_retired',\
     'TOTAL Net Chrgs. for Plant Ret. (Enter Total of lines 12 thru 14)'),
    (16, 'other_debit_or_credit_items',\
     'Other Debit or Cr. Items (Describe, details in footnote):'),
    # blank: can be "Other Charges", e.g. in 2012 for PSCo.
    (17, 'other_charges_2', 'Other Charges 2'),
    (18, 'book_cost_or_asset_retirement_costs_retired',\
     'Book Cost or Asset Retirement Costs Retired'),
    (19, 'balance_end_of_year', \
     'Balance End of Year (Enter Totals of lines 1, 10, 15, 16, and 18)'),
    # Section B. Balances at End of Year According to Functional Classification
    (20, 'steam_production_end_of_year', 'Steam Production'),
    (21, 'nuclear_production_end_of_year', 'Nuclear Production'),
    (22, 'hydraulic_production_end_of_year',\
     'Hydraulic Production-Conventional'),
    (23, 'pumped_storage_end_of_year', 'Hydraulic Production-Pumped Storage'),
    (24, 'other_production', 'Other Production'),
    (25, 'transmission', 'Transmission'),
    (26, 'distribution', 'Distribution'),
    (27, 'regional_transmission_and_market_operation',
     'Regional Transmission and Market Operation'),
    (28, 'general', 'General'),
    (29, 'total', 'TOTAL (Enter Total of lines 20 thru 28)')],

    columns=['row_number', 'line_id', 'ferc_account_description'])
"""list: A list of tuples containing row numbers, FERC account IDs, and FERC
    account descriptions from FERC Form 1 page 219, Accumulated Provision for
    Depreciation of electric utility plant(Account 108).
"""
######################################################################
# Constants from EIA From 923 used within init.py module
######################################################################

# From Page 7 of EIA Form 923, Census Region a US state is located in
census_region = {
    'NEW': 'New England',
    'MAT': 'Middle Atlantic',
    'SAT': 'South Atlantic',
    'ESC': 'East South Central',
    'WSC': 'West South Central',
    'ENC': 'East North Central',
    'WNC': 'West North Central',
    'MTN': 'Mountain',
    'PACC': 'Pacific Contiguous (OR, WA, CA)',
    'PACN': 'Pacific Non-Contiguous (AK, HI)',
}
"""dict: A dictionary mapping Census Region abbreviations (keys) to Census
    Region names (values).
"""

# From Page 7 of EIA Form923
# Static list of NERC (North American Electric Reliability Corporation)
# regions, used for where plant is located
nerc_region = {
    'NPCC': 'Northeast Power Coordinating Council',
    'ASCC': 'Alaska Systems Coordinating Council',
    'HICC': 'Hawaiian Islands Coordinating Council',
    'MRO': 'Midwest Reliability Organization',
    'SERC': 'SERC Reliability Corporation',
    'RFC': 'Reliability First Corporation',
    'SPP': 'Southwest Power Pool',
    'TRE': 'Texas Regional Entity',
    'FRCC': 'Florida Reliability Coordinating Council',
    'WECC': 'Western Electricity Coordinating Council'
}
"""dict: A dictionary mapping NERC Region abbreviations (keys) to NERC
    Region names (values).
"""

# From Page 7 of EIA Form 923 EIA’s internal consolidated NAICS sectors.
# For internal purposes, EIA consolidates NAICS categories into seven groups.
sector_eia = {
    # traditional regulated electric utilities
    '1': 'Electric Utility',

    # Independent power producers which are not cogenerators
    '2': 'NAICS-22 Non-Cogen',

    # Independent power producers which are cogenerators, but whose
    # primary business purpose is the sale of electricity to the public
    '3': 'NAICS-22 Cogen',

    # Commercial non-cogeneration facilities that produce electric power,
    # are connected to the gird, and can sell power to the public
    '4': 'Commercial NAICS Non-Cogen',

    # Commercial cogeneration facilities that produce electric power, are
    # connected to the grid, and can sell power to the public
    '5': 'Commercial NAICS Cogen',

    # Industrial non-cogeneration facilities that produce electric power, are
    # connected to the gird, and can sell power to the public
    '6': 'Industrial NAICS Non-Cogen',

    # Industrial cogeneration facilities that produce electric power, are
    # connected to the gird, and can sell power to the public
    '7': 'Industrial NAICS Cogen'
}
"""dict: A dictionary mapping EIA numeric codes (keys) to EIA’s internal
    consolidated NAICS sectors (values).
"""

# EIA 923: EIA Type of prime mover:
prime_movers_eia923 = {
    'BA': 'Energy Storage, Battery',
    'BT': 'Turbines Used in a Binary Cycle. Including those used for geothermal applications',
    'CA': 'Combined-Cycle -- Steam Part',
    'CE': 'Energy Storage, Compressed Air',
    'CP': 'Energy Storage, Concentrated Solar Power',
    'CS': 'Combined-Cycle Single-Shaft Combustion Turbine and Steam Turbine share of single',
    'CT': 'Combined-Cycle Combustion Turbine Part',
    'ES': 'Energy Storage, Other (Specify on Schedule 9, Comments)',
    'FC': 'Fuel Cell',
    'FW': 'Energy Storage, Flywheel',
    'GT': 'Combustion (Gas) Turbine. Including Jet Engine design',
    'HA': 'Hydrokinetic, Axial Flow Turbine',
    'HB': 'Hydrokinetic, Wave Buoy',
    'HK': 'Hydrokinetic, Other',
    'HY': 'Hydraulic Turbine. Including turbines associated with delivery of water by pipeline.',
    'IC': 'Internal Combustion (diesel, piston, reciprocating) Engine',
    'PS': 'Energy Storage, Reversible Hydraulic Turbine (Pumped Storage)',
    'OT': 'Other',
    'ST': 'Steam Turbine. Including Nuclear, Geothermal, and Solar Steam (does not include Combined Cycle).',
    'PV': 'Photovoltaic',
    'WT': 'Wind Turbine, Onshore',
    'WS': 'Wind Turbine, Offshore'
}
"""dict: A dictionary mapping EIA 923 prime mover codes (keys) and prime mover
    names / descriptions (values).
"""

# EIA 923: The fuel code reported to EIA.Two or three letter alphanumeric:
fuel_type_eia923 = {
    'AB': 'Agricultural By-Products',
    'ANT': 'Anthracite Coal',
    'BFG': 'Blast Furnace Gas',
    'BIT': 'Bituminous Coal',
    'BLQ': 'Black Liquor',
    'CBL': 'Coal, Blended',
    'DFO': 'Distillate Fuel Oil. Including diesel, No. 1, No. 2, and No. 4 fuel oils.',
    'GEO': 'Geothermal',
    'JF': 'Jet Fuel',
    'KER': 'Kerosene',
    'LFG': 'Landfill Gas',
    'LIG': 'Lignite Coal',
    'MSB': 'Biogenic Municipal Solid Waste',
    'MSN': 'Non-biogenic Municipal Solid Waste',
    'MSW': 'Municipal Solid Waste',
    'MWH': 'Electricity used for energy storage',
    'NG': 'Natural Gas',
    'NUC': 'Nuclear. Including Uranium, Plutonium, and Thorium.',
    'OBG': 'Other Biomass Gas. Including digester gas, methane, and other biomass gases.',
    'OBL': 'Other Biomass Liquids',
    'OBS': 'Other Biomass Solids',
    'OG': 'Other Gas',
    'OTH': 'Other Fuel',
    'PC': 'Petroleum Coke',
    'PG': 'Gaseous Propane',
    'PUR': 'Purchased Steam',
    'RC': 'Refined Coal',
    'RFO': 'Residual Fuel Oil. Including No. 5 & 6 fuel oils and bunker C fuel oil.',
    'SC': 'Coal-based Synfuel. Including briquettes, pellets, or extrusions, which are formed by binding materials or processes that recycle materials.',
    'SGC': 'Coal-Derived Synthesis Gas',
    'SGP': 'Synthesis Gas from Petroleum Coke',
    'SLW': 'Sludge Waste',
    'SUB': 'Subbituminous Coal',
    'SUN': 'Solar',
    'TDF': 'Tire-derived Fuels',
    'WAT': 'Water at a Conventional Hydroelectric Turbine and water used in Wave Buoy Hydrokinetic Technology, current Hydrokinetic Technology, Tidal Hydrokinetic Technology, and Pumping Energy for Reversible (Pumped Storage) Hydroelectric Turbines.',
    'WC': 'Waste/Other Coal. Including anthracite culm, bituminous gob, fine coal, lignite waste, waste coal.',
    'WDL': 'Wood Waste Liquids, excluding Black Liquor. Including red liquor, sludge wood, spent sulfite liquor, and other wood-based liquids.',
    'WDS': 'Wood/Wood Waste Solids. Including paper pellets, railroad ties, utility polies, wood chips, bark, and other wood waste solids.',
    'WH': 'Waste Heat not directly attributed to a fuel source',
    'WND': 'Wind',
    'WO': 'Waste/Other Oil. Including crude oil, liquid butane, liquid propane, naphtha, oil waste, re-refined moto oil, sludge oil, tar oil, or other petroleum-based liquid wastes.'
}
"""dict: A dictionary mapping EIA 923 fuel type codes (keys) and fuel type
    names / descriptions (values).
"""

# Fuel type strings for EIA 923 generator fuel table

fuel_type_eia923_gen_fuel_coal_strings = [
    'ant', 'bit', 'cbl', 'lig', 'pc', 'rc', 'sc', 'sub', 'wc', ]
"""list: The list of EIA 923 Generation Fuel strings associated with coal fuel.
"""

fuel_type_eia923_gen_fuel_oil_strings = [
    'dfo', 'rfo', 'wo', 'jf', 'ker', ]
"""list: The list of EIA 923 Generation Fuel strings associated with oil fuel.
"""

fuel_type_eia923_gen_fuel_gas_strings = [
    'bfg', 'lfg', 'ng', 'og', 'obg', 'pg', 'sgc', 'sgp', ]
"""list: The list of EIA 923 Generation Fuel strings associated with gas fuel.
"""

fuel_type_eia923_gen_fuel_solar_strings = ['sun', ]
"""list: The list of EIA 923 Generation Fuel strings associated with solar
    power.
"""

fuel_type_eia923_gen_fuel_wind_strings = ['wnd', ]
"""list: The list of EIA 923 Generation Fuel strings associated with wind
    power.
"""
fuel_type_eia923_gen_fuel_hydro_strings = ['wat', ]
"""list: The list of EIA 923 Generation Fuel strings associated with hydro
    power.
"""
fuel_type_eia923_gen_fuel_nuclear_strings = ['nuc', ]
"""list: The list of EIA 923 Generation Fuel strings associated with nuclear
    power.
"""
fuel_type_eia923_gen_fuel_waste_strings = [
    'ab', 'blq', 'msb', 'msn', 'msw', 'obl', 'obs', 'slw', 'tdf', 'wdl', 'wds']
"""list: The list of EIA 923 Generation Fuel strings associated with solid waste
    fuel.
"""
fuel_type_eia923_gen_fuel_other_strings = ['geo', 'mwh', 'oth', 'pur', 'wh', ]
"""list: The list of EIA 923 Generation Fuel strings associated with geothermal
    power.
"""


fuel_type_eia923_gen_fuel_simple_map = {
    'coal': fuel_type_eia923_gen_fuel_coal_strings,
    'oil': fuel_type_eia923_gen_fuel_oil_strings,
    'gas': fuel_type_eia923_gen_fuel_gas_strings,
    'solar': fuel_type_eia923_gen_fuel_solar_strings,
    'wind': fuel_type_eia923_gen_fuel_wind_strings,
    'hydro': fuel_type_eia923_gen_fuel_hydro_strings,
    'nuclear': fuel_type_eia923_gen_fuel_nuclear_strings,
    'waste': fuel_type_eia923_gen_fuel_waste_strings,
    'other': fuel_type_eia923_gen_fuel_other_strings,
}
"""dict: A dictionary mapping EIA 923 Generation Fuel fuel types (keys) to lists
    of strings associated with that fuel type (values).
"""

# Fuel type strings for EIA 923 boiler fuel table

fuel_type_eia923_boiler_fuel_coal_strings = [
    'ant', 'bit', 'lig', 'pc', 'rc', 'sc', 'sub', 'wc', ]
"""list: A list of strings from EIA 923 Boiler Fuel associated with fuel type
    coal.
"""

fuel_type_eia923_boiler_fuel_oil_strings = ['dfo', 'rfo', 'wo', 'jf', 'ker', ]
"""list: A list of strings from EIA 923 Boiler Fuel associated with fuel type
    oil.
"""
fuel_type_eia923_boiler_fuel_gas_strings = [
    'bfg', 'lfg', 'ng', 'og', 'obg', 'pg', 'sgc', 'sgp', ]
"""list: A list of strings from EIA 923 Boiler Fuel associated with fuel type
    gas.
"""
fuel_type_eia923_boiler_fuel_waste_strings = [
    'ab', 'blq', 'msb', 'msn', 'obl', 'obs', 'slw', 'tdf', 'wdl', 'wds', ]
"""list: A list of strings from EIA 923 Boiler Fuel associated with fuel type
    waste.
"""
fuel_type_eia923_boiler_fuel_other_strings = ['oth', 'pur', 'wh', ]
"""list: A list of strings from EIA 923 Boiler Fuel associated with fuel type
    other.
"""

fuel_type_eia923_boiler_fuel_simple_map = {
    'coal': fuel_type_eia923_boiler_fuel_coal_strings,
    'oil': fuel_type_eia923_boiler_fuel_oil_strings,
    'gas': fuel_type_eia923_boiler_fuel_gas_strings,
    'waste': fuel_type_eia923_boiler_fuel_waste_strings,
    'other': fuel_type_eia923_boiler_fuel_other_strings,
}
"""dict: A dictionary mapping EIA 923 Boiler Fuel fuel types (keys) to lists
    of strings associated with that fuel type (values).
"""

# PUDL consolidation of EIA923 AER fuel type strings into same categories as
# 'energy_source_eia923' plus additional renewable and nuclear categories.
# These classifications are not currently used, as the EIA fuel type and energy
# source designations provide more detailed information.

aer_coal_strings = ['col', 'woc', 'pc']
"""list: A list of EIA 923 AER fuel type strings associated with coal.
"""

aer_gas_strings = ['mlg', 'ng', 'oog']
"""list: A list of EIA 923 AER fuel type strings associated with gas.
"""

aer_oil_strings = ['dfo', 'rfo', 'woo']
"""list: A list of EIA 923 AER fuel type strings associated with oil.
"""

aer_solar_strings = ['sun']
"""list: A list of EIA 923 AER fuel type strings associated with solar power.
"""

aer_wind_strings = ['wnd']
"""list: A list of EIA 923 AER fuel type strings associated with wind power.
"""

aer_hydro_strings = ['hps', 'hyc']
"""list: A list of EIA 923 AER fuel type strings associated with hydro power.
"""

aer_nuclear_strings = ['nuc']
"""list:  A list of EIA 923 AER fuel type strings associated with nuclear power.
"""

aer_waste_strings = ['www']
"""list: A list of EIA 923 AER fuel type strings associated with waste.
"""

aer_other_strings = ['geo', 'orw', 'oth']
"""list: A list of EIA 923 AER fuel type strings associated with other fuel.
"""

aer_fuel_type_strings = {
    'coal': aer_coal_strings,
    'gas': aer_gas_strings,
    'oil': aer_oil_strings,
    'solar': aer_solar_strings,
    'wind': aer_wind_strings,
    'hydro': aer_hydro_strings,
    'nuclear': aer_nuclear_strings,
    'waste': aer_waste_strings,
    'other': aer_other_strings
}
"""dict: A dictionary mapping EIA 923 AER fuel types (keys) to lists
    of strings associated with that fuel type (values).
"""


# EIA 923: A partial aggregation of the reported fuel type codes into
# larger categories used by EIA in, for example,
# the Annual Energy Review (AER).Two or three letter alphanumeric.
# See the Fuel Code table (Table 5), below:
fuel_type_aer_eia923 = {
    'SUN': 'Solar PV and thermal',
    'COL': 'Coal',
    'DFO': 'Distillate Petroleum',
    'GEO': 'Geothermal',
    'HPS': 'Hydroelectric Pumped Storage',
    'HYC': 'Hydroelectric Conventional',
    'MLG': 'Biogenic Municipal Solid Waste and Landfill Gas',
    'NG': 'Natural Gas',
    'NUC': 'Nuclear',
    'OOG': 'Other Gases',
    'ORW': 'Other Renewables',
    'OTH': 'Other (including nonbiogenic MSW)',
    'PC': 'Petroleum Coke',
    'RFO': 'Residual Petroleum',
    'WND': 'Wind',
    'WOC': 'Waste Coal',
    'WOO': 'Waste Oil',
    'WWW': 'Wood and Wood Waste'
}
"""dict: A dictionary mapping EIA 923 AER fuel types (keys) to lists
    of strings associated with that fuel type (values).
"""

fuel_type_eia860_coal_strings = ['ant', 'bit', 'cbl', 'lig', 'pc', 'rc', 'sc',
                                 'sub', 'wc', 'coal', 'petroleum coke', 'col',
                                 'woc']
"""list: A list of strings from EIA 860 associated with fuel type coal.
"""

fuel_type_eia860_oil_strings = ['dfo', 'jf', 'ker', 'rfo', 'wo', 'woo',
                                'petroleum']
"""list: A list of strings from EIA 860 associated with fuel type oil.
"""

fuel_type_eia860_gas_strings = ['bfg', 'lfg', 'mlg', 'ng', 'obg', 'og', 'pg',
                                'sgc', 'sgp', 'natural gas', 'other gas',
                                'oog', 'sg']
"""list: A list of strings from EIA 860 associated with fuel type gas.
"""

fuel_type_eia860_solar_strings = ['sun', 'solar']
"""list: A list of strings from EIA 860 associated with solar power.
"""

fuel_type_eia860_wind_strings = ['wnd', 'wind', 'wt']
"""list: A list of strings from EIA 860 associated with wind power.
"""

fuel_type_eia860_hydro_strings = ['wat', 'hyc', 'hps', 'hydro']
"""list: A list of strings from EIA 860 associated with hydro power.
"""

fuel_type_eia860_nuclear_strings = ['nuc', 'nuclear']
"""list:  A list of strings from EIA 860 associated with nuclear power.
"""

fuel_type_eia860_waste_strings = ['ab', 'blq', 'bm', 'msb', 'msn', 'obl',
                                  'obs', 'slw', 'tdf', 'wdl', 'wds', 'biomass',
                                  'msw', 'www']
"""list: A list of strings from EIA 860 associated with fuel type waste.
"""

fuel_type_eia860_other_strings = ['mwh', 'oth', 'pur', 'wh', 'geo', 'none',
                                  'orw', 'other']
"""list:  A list of strings from EIA 860 associated with fuel type other.
"""

fuel_type_eia860_simple_map = {
    'coal': fuel_type_eia860_coal_strings,
    'oil': fuel_type_eia860_oil_strings,
    'gas': fuel_type_eia860_gas_strings,
    'solar': fuel_type_eia860_solar_strings,
    'wind': fuel_type_eia860_wind_strings,
    'hydro': fuel_type_eia860_hydro_strings,
    'nuclear': fuel_type_eia860_nuclear_strings,
    'waste': fuel_type_eia860_waste_strings,
    'other': fuel_type_eia860_other_strings,
}
"""dict: A dictionary mapping EIA 860 fuel types (keys) to lists
    of strings associated with that fuel type (values).
"""

# EIA 923/860: Lumping of energy source categories.
energy_source_eia_simple_map = {
    'coal': ['ANT', 'BIT', 'LIG', 'PC', 'SUB', 'WC', 'RC'],
    'oil': ['DFO', 'JF', 'KER', 'RFO', 'WO'],
    'gas': ['BFG', 'LFG', 'NG', 'OBG', 'OG', 'PG', 'SG', 'SGC', 'SGP'],
    'solar': ['SUN'],
    'wind': ['WND'],
    'hydro': ['WAT'],
    'nuclear': ['NUC'],
    'waste': ['AB', 'BLQ', 'MSW', 'OBL', 'OBS', 'SLW', 'TDF', 'WDL', 'WDS'],
    'other': ['GEO', 'MWH', 'OTH', 'PUR', 'WH']
}
"""dict: A dictionary mapping EIA fuel types (keys) to fuel codes (values).
"""

fuel_group_eia923_simple_map = {
    'coal': ['coal', 'petroleum coke'],
    'oil': ['petroleum'],
    'gas': ['natural gas', 'other gas']
}
"""dict: A dictionary mapping EIA 923 simple fuel types("oil", "coal", "gas")
    (keys) to fuel types (values).
"""

# EIA 923: The type of physical units fuel consumption is reported in.
# All consumption is reported in either short tons for solids,
# thousands of cubic feet for gases, and barrels for liquids.
fuel_units_eia923 = {
    'mcf': 'Thousands of cubic feet (for gases)',
    'short_tons': 'Short tons (for solids)',
    'barrels': 'Barrels (for liquids)'
}
"""dict: A dictionary mapping EIA 923 fuel units (keys) to fuel unit
    descriptions (values).
"""

# EIA 923: Designates the purchase type under which receipts occurred
# in the reporting month. One or two character alphanumeric:
contract_type_eia923 = {
    'C': 'Contract - Fuel received under a purchase order or contract with a term of one year or longer.  Contracts with a shorter term are considered spot purchases ',
    'NC': 'New Contract - Fuel received under a purchase order or contract with duration of one year or longer, under which deliveries were first made during the reporting month',
    'S': 'Spot Purchase',
    'T': 'Tolling Agreement – Fuel received under a tolling agreement (bartering arrangement of fuel for generation)'
}
"""dict: A dictionary mapping EIA 923 contract codes (keys) to contract
    descriptions (values) for each month in the Fuel Receipts and Costs table.
"""

# EIA 923: The fuel code associated with the fuel receipt.
# Defined on Page 7 of EIA Form 923
# Two or three character alphanumeric:
energy_source_eia923 = {
    'ANT': 'Anthracite Coal',
    'BFG': 'Blast Furnace Gas',
    'BM': 'Biomass',
    'BIT': 'Bituminous Coal',
    'DFO': 'Distillate Fuel Oil. Including diesel, No. 1, No. 2, and No. 4 fuel oils.',
    'JF': 'Jet Fuel',
    'KER': 'Kerosene',
    'LIG': 'Lignite Coal',
    'NG': 'Natural Gas',
    'PC': 'Petroleum Coke',
    'PG': 'Gaseous Propone',
    'OG': 'Other Gas',
    'RC': 'Refined Coal',
    'RFO': 'Residual Fuel Oil. Including No. 5 & 6 fuel oils and bunker C fuel oil.',
    'SG': 'Synthesis Gas from Petroleum Coke',
    'SGP': 'Petroleum Coke Derived Synthesis Gas',
    'SC': 'Coal-based Synfuel. Including briquettes, pellets, or extrusions, which are formed by binding materials or processes that recycle materials.',
    'SUB': 'Subbituminous Coal',
    'WC': 'Waste/Other Coal. Including anthracite culm, bituminous gob, fine coal, lignite waste, waste coal.',
    'WO': 'Waste/Other Oil. Including crude oil, liquid butane, liquid propane, naphtha, oil waste, re-refined moto oil, sludge oil, tar oil, or other petroleum-based liquid wastes.',
}
"""dict: A dictionary mapping fuel codes (keys) to fuel descriptions (values)
    for each fuel receipt from the EIA 923 Fuel Receipts and Costs table.
"""

# EIA 923 Fuel Group, from Page 7 EIA Form 923
# Groups fossil fuel energy sources into fuel groups that are located in the
# Electric Power Monthly:  Coal, Natural Gas, Petroleum, Petroleum Coke.
fuel_group_eia923 = (
    'coal',
    'natural_gas',
    'petroleum',
    'petroleum_coke',
    'other_gas'
)
"""tuple: A tuple containing EIA 923 fuel groups.
"""

# EIA 923: Type of Coal Mine as defined on Page 7 of EIA Form 923
coalmine_type_eia923 = {
    'P': 'Preparation Plant',
    'S': 'Surface',
    'U': 'Underground',
    'US': 'Both an underground and surface mine with most coal extracted from underground',
    'SU': 'Both an underground and surface mine with most coal extracted from surface',
}
"""dict: A dictionary mapping EIA 923 coal mine type codes (keys) to
    descriptions (values).
"""

# EIA 923: State abbreviation related to coal mine location.
# Country abbreviations are also used in this category, but they are
# non-standard because of collisions with US state names. Instead of using
# the provided non-standard names, we convert to ISO-3166-1 three letter
# country codes https://en.wikipedia.org/wiki/ISO_3166-1_alpha-3
coalmine_country_eia923 = {
    'AU': 'AUS',  # Australia
    'CL': 'COL',  # Colombia
    'CN': 'CAN',  # Canada
    'IS': 'IDN',  # Indonesia
    'PL': 'POL',  # Poland
    'RS': 'RUS',  # Russia
    'UK': 'GBR',  # United Kingdom of Great Britain
    'VZ': 'VEN',  # Venezuela
    'OC': 'other_country',
    'IM': 'unknown'
}
"""dict: A dictionary mapping coal mine country codes (keys) to ISO-3166-1 three
    letter country codes (values).
"""

# EIA 923: Mode for the longest / second longest distance.
transport_modes_eia923 = {
    'RR': 'Rail: Shipments of fuel moved to consumers by rail \
        (private or public/commercial). Included is coal hauled to or \
        away from a railroad siding by truck if the truck did not use public\
        roads.',
    'RV': 'River:  Shipments of fuel moved to consumers via river by barge.  \
        Not included are shipments to Great Lakes coal loading docks, \
        tidewater piers, or coastal ports.',
    'GL': 'Great Lakes:  Shipments of coal moved to consumers via \
        the Great Lakes. These shipments are moved via the Great Lakes \
        coal loading docks, which are identified by name and location as \
        follows: Conneaut Coal Storage & Transfer, Conneaut, Ohio;  \
        NS Coal Dock (Ashtabula Coal Dock), Ashtabula, Ohio;  \
        Sandusky Coal Pier, Sandusky, Ohio;  Toledo Docks, Toledo, Ohio; \
        KCBX Terminals Inc., Chicago, Illinois;  \
        Superior Midwest Energy Terminal, Superior, Wisconsin',
    'TP': 'Tidewater Piers and Coastal Ports:  Shipments of coal moved to \
        Tidewater Piers and Coastal Ports for further shipments to consumers \
        via coastal water or ocean.  The Tidewater Piers and Coastal Ports \
        are identified by name and location as follows:  Dominion Terminal \
        Associates, Newport News, Virginia; McDuffie Coal Terminal, Mobile, \
        Alabama; IC Railmarine Terminal, Convent, Louisiana;  \
        International Marine Terminals, Myrtle Grove, Louisiana;  \
        Cooper/T. Smith Stevedoring Co. Inc., Darrow, Louisiana;  \
        Seward Terminal Inc., Seward, Alaska;  Los Angeles Export Terminal, \
        Inc., Los Angeles, California;  Levin-Richmond Terminal Corp., \
        Richmond, California; Baltimore Terminal, Baltimore, Maryland;  \
        Norfolk Southern Lamberts Point P-6, Norfolk, Virginia;  \
        Chesapeake Bay Piers, Baltimore, Maryland;  Pier IX Terminal Company, \
        Newport News, Virginia;  Electro-Coal Transport Corp., Davant, \
        Louisiana',
    'WT': 'Water: Shipments of fuel moved to consumers by other waterways.',
    'TR': 'Truck: Shipments of fuel moved to consumers by truck.  \
        Not included is fuel hauled to or away from a railroad siding by \
        truck on non-public roads.',
    'tr': 'Truck: Shipments of fuel moved to consumers by truck.  \
        Not included is fuel hauled to or away from a railroad siding by \
        truck on non-public roads.',
    'TC': 'Tramway/Conveyor: Shipments of fuel moved to consumers \
        by tramway or conveyor.',
    'SP': 'Slurry Pipeline: Shipments of coal moved to consumers \
        by slurry pipeline.',
    'PL': 'Pipeline: Shipments of fuel moved to consumers by pipeline'
}
"""dict: A dictionary mapping primary and secondary transportation mode codes
    (keys) to descriptions (values).
"""

# we need to include all of the columns which we want to keep for either the
# entity or annual tables. The order here matters. We need to harvest the plant
# location before harvesting the location of the utilites for example.
entities = {
    'plants': [
        # base cols
        ['plant_id_eia'],
        # static cols
        ['balancing_authority_code_eia', 'balancing_authority_name_eia',
         'city', 'county', 'ferc_cogen_status',
         'ferc_exempt_wholesale_generator', 'ferc_small_power_producer',
         'grid_voltage_2_kv', 'grid_voltage_3_kv', 'grid_voltage_kv',
         'iso_rto_code', 'latitude', 'longitude',
         'nerc_region', 'plant_name_eia', 'primary_purpose_naics_id',
         'sector_id', 'sector_name', 'state', 'street_address', 'zip_code'],
        # annual cols
        ['ash_impoundment', 'ash_impoundment_lined', 'ash_impoundment_status',
         'energy_storage', 'ferc_cogen_docket_no', 'water_source',
         'ferc_exempt_wholesale_generator_docket_no',
         'ferc_small_power_producer_docket_no',
         'liquefied_natural_gas_storage',
         'natural_gas_local_distribution_company', 'natural_gas_storage',
         'natural_gas_pipeline_name_1', 'natural_gas_pipeline_name_2',
         'natural_gas_pipeline_name_3', 'net_metering', 'pipeline_notes',
         'regulatory_status_code', 'transmission_distribution_owner_id',
         'transmission_distribution_owner_name',
         'transmission_distribution_owner_state', 'utility_id_eia'],
        # need type fixing
        {},
    ],
    'generators': [
        # base cols
        ['plant_id_eia', 'generator_id'],
        # static cols
        ['prime_mover_code', 'duct_burners', 'operating_date',
         'topping_bottoming_code', 'solid_fuel_gasification',
         'pulverized_coal_tech', 'fluidized_bed_tech', 'subcritical_tech',
         'supercritical_tech', 'ultrasupercritical_tech', 'stoker_tech',
         'other_combustion_tech', 'bypass_heat_recovery',
         'rto_iso_lmp_node_id', 'rto_iso_location_wholesale_reporting_id',
         'associated_combined_heat_power', 'original_planned_operating_date',
         'operating_switch', 'previously_canceled'],
        # annual cols
        ['data_source', 'capacity_mw', 'fuel_type_code_pudl', 'multiple_fuels',
         'ownership_code', 'deliver_power_transgrid', 'summer_capacity_mw',
         'winter_capacity_mw', 'minimum_load_mw', 'technology_description',
         'energy_source_code_1', 'energy_source_code_2',
         'energy_source_code_3', 'energy_source_code_4',
         'energy_source_code_5', 'energy_source_code_6',
         'startup_source_code_1', 'startup_source_code_2',
         'startup_source_code_3', 'startup_source_code_4',
         'time_cold_shutdown_full_load_code', 'syncronized_transmission_grid',
         'turbines_num', 'operational_status_code', 'operational_status',
         'planned_modifications', 'planned_net_summer_capacity_uprate_mw',
         'planned_net_winter_capacity_uprate_mw', 'planned_new_capacity_mw',
         'planned_uprate_date', 'planned_net_summer_capacity_derate_mw',
         'planned_net_winter_capacity_derate_mw', 'planned_derate_date',
         'planned_new_prime_mover_code', 'planned_energy_source_code_1',
         'planned_repower_date', 'other_planned_modifications',
         'other_modifications_date', 'planned_retirement_date',
         'carbon_capture', 'cofire_fuels', 'switch_oil_gas',
         'turbines_inverters_hydrokinetics', 'nameplate_power_factor',
         'uprate_derate_during_year', 'uprate_derate_completed_date',
         'current_planned_operating_date', 'summer_estimated_capability_mw',
         'winter_estimated_capability_mw', 'retirement_date',
         'utility_id_eia'],
        # need type fixing
        {}
    ],
    # utilities must come after plants. plant location needs to be
    # removed before the utility locations are compiled
    'utilities': [
        # base cols
        ['utility_id_eia'],
        # static cols
        ['utility_name_eia'],
        # annual cols
        ['street_address', 'city', 'state', 'zip_code', 'entity_type',
         'plants_reported_owner', 'plants_reported_operator',
         'plants_reported_asset_manager', 'plants_reported_other_relationship',
         'attention_line', 'address_2', 'zip_code_4',
         'contact_firstname', 'contact_lastname', 'contact_title',
         'contact_firstname_2', 'contact_lastname_2', 'contact_title_2'],
        # need type fixing
        {'utility_id_eia': 'int64', }, ],
    'boilers': [
        # base cols
        ['plant_id_eia', 'boiler_id'],
        # static cols
        ['prime_mover_code'],
        # annual cols
        [],
        # need type fixing
        {},
    ]
}
"""dict: A dictionary containing table name strings (keys) and lists of columns
    to keep for those tables (values).
"""

# EPA CEMS constants #####

epacems_rename_dict = {
    "STATE": "state",
    # "FACILITY_NAME": "plant_name",  # Not reading from CSV
    "ORISPL_CODE": "plant_id_eia",
    "UNITID": "unitid",
    # These op_date, op_hour, and op_time variables get converted to
    # operating_date, operating_datetime and operating_time_interval in
    # transform/epacems.py
    "OP_DATE": "op_date",
    "OP_HOUR": "op_hour",
    "OP_TIME": "operating_time_hours",
    "GLOAD (MW)": "gross_load_mw",
    "GLOAD": "gross_load_mw",
    "SLOAD (1000 lbs)": "steam_load_1000_lbs",
    "SLOAD (1000lb/hr)": "steam_load_1000_lbs",
    "SLOAD": "steam_load_1000_lbs",
    "SO2_MASS (lbs)": "so2_mass_lbs",
    "SO2_MASS": "so2_mass_lbs",
    "SO2_MASS_MEASURE_FLG": "so2_mass_measurement_code",
    # "SO2_RATE (lbs/mmBtu)": "so2_rate_lbs_mmbtu",  # Not reading from CSV
    # "SO2_RATE": "so2_rate_lbs_mmbtu",  # Not reading from CSV
    # "SO2_RATE_MEASURE_FLG": "so2_rate_measure_flg",  # Not reading from CSV
    "NOX_RATE (lbs/mmBtu)": "nox_rate_lbs_mmbtu",
    "NOX_RATE": "nox_rate_lbs_mmbtu",
    "NOX_RATE_MEASURE_FLG": "nox_rate_measurement_code",
    "NOX_MASS (lbs)": "nox_mass_lbs",
    "NOX_MASS": "nox_mass_lbs",
    "NOX_MASS_MEASURE_FLG": "nox_mass_measurement_code",
    "CO2_MASS (tons)": "co2_mass_tons",
    "CO2_MASS": "co2_mass_tons",
    "CO2_MASS_MEASURE_FLG": "co2_mass_measurement_code",
    # "CO2_RATE (tons/mmBtu)": "co2_rate_tons_mmbtu",  # Not reading from CSV
    # "CO2_RATE": "co2_rate_tons_mmbtu",  # Not reading from CSV
    # "CO2_RATE_MEASURE_FLG": "co2_rate_measure_flg",  # Not reading from CSV
    "HEAT_INPUT (mmBtu)": "heat_content_mmbtu",
    "HEAT_INPUT": "heat_content_mmbtu",
    "FAC_ID": "facility_id",
    "UNIT_ID": "unit_id_epa",
}
"""dict: A dictionary containing EPA CEMS column names (keys) and replacement
    names to use when reading those columns into PUDL (values).
"""
# Any column that exactly matches one of these won't be read
epacems_columns_to_ignore = {
    "FACILITY_NAME",
    "SO2_RATE (lbs/mmBtu)",
    "SO2_RATE",
    "SO2_RATE_MEASURE_FLG",
    "CO2_RATE (tons/mmBtu)",
    "CO2_RATE",
    "CO2_RATE_MEASURE_FLG",
}
"""set: The set of EPA CEMS columns to ignore when reading data.
"""
# Specify dtypes to for reading the CEMS CSVs
epacems_csv_dtypes = {
    "STATE": pd.StringDtype(),
    # "FACILITY_NAME": str,  # Not reading from CSV
    "ORISPL_CODE": pd.Int64Dtype(),
    "UNITID": pd.StringDtype(),
    # These op_date, op_hour, and op_time variables get converted to
    # operating_date, operating_datetime and operating_time_interval in
    # transform/epacems.py
    "OP_DATE": pd.StringDtype(),
    "OP_HOUR": pd.Int64Dtype(),
    "OP_TIME": float,
    "GLOAD (MW)": float,
    "GLOAD": float,
    "SLOAD (1000 lbs)": float,
    "SLOAD (1000lb/hr)": float,
    "SLOAD": float,
    "SO2_MASS (lbs)": float,
    "SO2_MASS": float,
    "SO2_MASS_MEASURE_FLG": pd.StringDtype(),
    # "SO2_RATE (lbs/mmBtu)": float,  # Not reading from CSV
    # "SO2_RATE": float,  # Not reading from CSV
    # "SO2_RATE_MEASURE_FLG": str,  # Not reading from CSV
    "NOX_RATE (lbs/mmBtu)": float,
    "NOX_RATE": float,
    "NOX_RATE_MEASURE_FLG": pd.StringDtype(),
    "NOX_MASS (lbs)": float,
    "NOX_MASS": float,
    "NOX_MASS_MEASURE_FLG": pd.StringDtype(),
    "CO2_MASS (tons)": float,
    "CO2_MASS": float,
    "CO2_MASS_MEASURE_FLG": pd.StringDtype(),
    # "CO2_RATE (tons/mmBtu)": float,  # Not reading from CSV
    # "CO2_RATE": float,  # Not reading from CSV
    # "CO2_RATE_MEASURE_FLG": str,  # Not reading from CSV
    "HEAT_INPUT (mmBtu)": float,
    "HEAT_INPUT": float,
    "FAC_ID": pd.Int64Dtype(),
    "UNIT_ID": pd.Int64Dtype(),
}
"""dict: A dictionary containing column names (keys) and data types (values)
for EPA CEMS.
"""

epacems_tables = ("hourly_emissions_epacems")
"""tuple: A tuple containing tables of EPA CEMS data to pull into PUDL.
"""

epacems_additional_plant_info_file = importlib.resources.open_text(
    'pudl.package_data.epa.cems', 'plant_info_for_additional_cems_plants.csv')
"""typing.TextIO:

    Todo:
        Return to
"""

files_dict_epaipm = {
    'transmission_single_epaipm': '*table_3-21*',
    'transmission_joint_epaipm': '*transmission_joint_ipm*',
    'load_curves_epaipm': '*table_2-2_*',
    'plant_region_map_epaipm': '*needs_v6*',
}
"""dict: A dictionary of EPA IPM tables and strings that files of those tables
    contain.
"""

epaipm_url_ext = {
    'transmission_single_epaipm': 'table_3-21_annual_transmission_capabilities_of_u.s._model_regions_in_epa_platform_v6_-_2021.xlsx',
    'load_curves_epaipm': 'table_2-2_load_duration_curves_used_in_epa_platform_v6.xlsx',
    'plant_region_map_epaipm': 'needs_v6_november_2018_reference_case_0.xlsx',
}
"""dict: A dictionary of EPA IPM tables and associated URLs extensions for
    downloading that table's data.
"""

read_excel_epaipm_dict = {
    'transmission_single_epaipm': dict(
        skiprows=3,
        usecols='B:F',
        index_col=[0, 1],
    ),
    'transmission_joint_epaipm': {},
    'load_curves_epaipm': dict(
        skiprows=3,
        usecols='B:AB',
    ),
    'plant_region_map_epaipm_active': dict(
        sheet_name='NEEDS v6_Active',
        usecols='C,I',
    ),
    'plant_region_map_epaipm_retired': dict(
        sheet_name='NEEDS v6_Retired_Through2021',
        usecols='C,I',
    ),
}
"""
dict: A dictionary of dictionaries containing EPA IPM tables and associated
    information for reading those tables into PUDL (values).
"""

epaipm_region_names = [
    'ERC_PHDL', 'ERC_REST', 'ERC_FRNT', 'ERC_GWAY', 'ERC_WEST',
    'FRCC', 'NENG_CT', 'NENGREST', 'NENG_ME', 'MIS_AR', 'MIS_IL',
    'MIS_INKY', 'MIS_IA', 'MIS_MIDA', 'MIS_LA', 'MIS_LMI', 'MIS_MNWI',
    'MIS_D_MS', 'MIS_MO', 'MIS_MAPP', 'MIS_AMSO', 'MIS_WOTA',
    'MIS_WUMS', 'NY_Z_A', 'NY_Z_B', 'NY_Z_C&E', 'NY_Z_D', 'NY_Z_F',
    'NY_Z_G-I', 'NY_Z_J', 'NY_Z_K', 'PJM_West', 'PJM_AP', 'PJM_ATSI',
    'PJM_COMD', 'PJM_Dom', 'PJM_EMAC', 'PJM_PENE', 'PJM_SMAC',
    'PJM_WMAC', 'S_C_KY', 'S_C_TVA', 'S_D_AECI', 'S_SOU', 'S_VACA',
    'SPP_NEBR', 'SPP_N', 'SPP_SPS', 'SPP_WEST', 'SPP_KIAM', 'SPP_WAUE',
    'WECC_AZ', 'WEC_BANC', 'WECC_CO', 'WECC_ID', 'WECC_IID',
    'WEC_LADW', 'WECC_MT', 'WECC_NM', 'WEC_CALN', 'WECC_NNV',
    'WECC_PNW', 'WEC_SDGE', 'WECC_SCE', 'WECC_SNV', 'WECC_UT',
    'WECC_WY', 'CN_AB', 'CN_BC', 'CN_NL', 'CN_MB', 'CN_NB', 'CN_NF',
    'CN_NS', 'CN_ON', 'CN_PE', 'CN_PQ', 'CN_SK',
]
"""list: A list of EPA IPM region names."""

epaipm_region_aggregations = {
    'PJM': [
        'PJM_AP', 'PJM_ATSI', 'PJM_COMD', 'PJM_Dom',
        'PJM_EMAC', 'PJM_PENE', 'PJM_SMAC', 'PJM_WMAC'
    ],
    'NYISO': [
        'NY_Z_A', 'NY_Z_B', 'NY_Z_C&E', 'NY_Z_D',
        'NY_Z_F', 'NY_Z_G-I', 'NY_Z_J', 'NY_Z_K'
    ],
    'ISONE': ['NENG_CT', 'NENGREST', 'NENG_ME'],
    'MISO': [
        'MIS_AR', 'MIS_IL', 'MIS_INKY', 'MIS_IA',
        'MIS_MIDA', 'MIS_LA', 'MIS_LMI', 'MIS_MNWI', 'MIS_D_MS',
        'MIS_MO', 'MIS_MAPP', 'MIS_AMSO', 'MIS_WOTA', 'MIS_WUMS'
    ],
    'SPP': [
        'SPP_NEBR', 'SPP_N', 'SPP_SPS', 'SPP_WEST', 'SPP_KIAM', 'SPP_WAUE'
    ],
    'WECC_NW': [
        'WECC_CO', 'WECC_ID', 'WECC_MT', 'WECC_NNV',
        'WECC_PNW', 'WECC_UT', 'WECC_WY'
    ]

}
"""
dict: A dictionary containing EPA IPM regions (keys) and lists of their
    associated abbreviations (values).
"""

epaipm_rename_dict = {
    'transmission_single_epaipm': {
        'From': 'region_from',
        'To': 'region_to',
        'Capacity TTC (MW)': 'firm_ttc_mw',
        'Energy TTC (MW)': 'nonfirm_ttc_mw',
        'Transmission Tariff (2016 mills/kWh)': 'tariff_mills_kwh',
    },
    'load_curves_epaipm': {
        'day': 'day_of_year',
        'region': 'region_id_epaipm',
    },
    'plant_region_map_epaipm': {
        'ORIS Plant Code': 'plant_id_eia',
        'Region Name': 'region',
    },
}
glue_pudl_tables = ('plants_eia', 'plants_ferc', 'plants', 'utilities_eia',
                    'utilities_ferc', 'utilities', 'utility_plant_assn')
"""
dict: A dictionary of dictionaries containing EPA IPM tables (keys) and items
    for each table to be renamed along with the replacement name (values).
"""

data_sources = (
    'eia860',
    'eia861',
    'eia923',
    'epacems',
    'epaipm',
    'ferc1',
    'ferc714',
    # 'pudl'
)
"""tuple: A tuple containing the data sources we are able to pull into PUDL."""

# All the years for which we ought to be able to download these data sources
data_years = {
    'eia860': tuple(range(2001, 2020)),
    'eia861': tuple(range(1990, 2020)),
    'eia923': tuple(range(2001, 2020)),
    'epacems': tuple(range(1995, 2020)),
    'epaipm': (None, ),
    'ferc1': tuple(range(1994, 2020)),
    'ferc714': (None, ),
}
"""
dict: A dictionary of data sources (keys) and tuples containing the years
    that we expect to be able to download for each data source (values).
"""

# The full set of years we currently expect to be able to ingest, per source:
<<<<<<< HEAD
working_partitions = {
    'eia860': {
        'years': tuple(range(2009, 2020))
    },
    'eia860m': {
        'year_month': '2020-08'
    },
    'eia861': {
        'years': tuple(range(2001, 2020))
    },
    'eia923': {
        'years': tuple(range(2009, 2020))
    },
    'epacems': {
        'years': tuple(range(1995, 2020)),
        'states': cems_states.keys()},
    'ferc1': {
        'years': tuple(range(1994, 2020))
    },
    'ferc714': {},
=======
working_years = {
    'eia860': tuple(range(2008, 2020)),
    'eia861': tuple(range(2001, 2020)),
    'eia923': tuple(range(2009, 2020)),
    'epacems': tuple(range(1995, 2020)),
    'epaipm': (None, ),
    'ferc1': tuple(range(1994, 2020)),
    'ferc714': (None, ),
>>>>>>> c462d87a
}
"""
dict: A dictionary of data sources (keys) and dictionaries (values) of names of
    partition type (sub-key) and paritions (sub-value) containing the paritions
    such as tuples of years for each data source that are able to be ingested
    into PUDL.
"""

pudl_tables = {
    'eia860': eia860_pudl_tables,
    'eia861': (
        "service_territory_eia861",
        "balancing_authority_eia861",
        "sales_eia861",
        "advanced_metering_infrastructure_eia861",
        "demand_response_eia861",
        "demand_side_management_eia861",
        "distributed_generation_eia861",
        "distribution_systems_eia861",
        "dynamic_pricing_eia861",
        "energy_efficiency_eia861",
        "green_pricing_eia861",
        "mergers_eia861",
        "net_metering_eia861",
        "non_net_metering_eia861",
        "operational_data_eia861",
        "reliability_eia861",
        "utility_data_eia861",
    ),
    'eia923': eia923_pudl_tables,
    'epacems': epacems_tables,
    'epaipm': epaipm_pudl_tables,
    'ferc1': ferc1_pudl_tables,
    'ferc714': (
        "respondent_id_ferc714",
        "id_certification_ferc714",
        "gen_plants_ba_ferc714",
        "demand_monthly_ba_ferc714",
        "net_energy_load_ba_ferc714",
        "adjacency_ba_ferc714",
        "interchange_ba_ferc714",
        "lambda_hourly_ba_ferc714",
        "lambda_description_ferc714",
        "description_pa_ferc714",
        "demand_forecast_pa_ferc714",
        "demand_hourly_pa_ferc714",
    ),
    'glue': glue_pudl_tables,
}
"""
dict: A dictionary containing data sources (keys) and the list of associated
    tables from that datasource that can be pulled into PUDL (values).
"""

base_data_urls = {
    'eia860': 'https://www.eia.gov/electricity/data/eia860',
    'eia861': 'https://www.eia.gov/electricity/data/eia861/zip',
    'eia923': 'https://www.eia.gov/electricity/data/eia923',
    'epacems': 'ftp://newftp.epa.gov/dmdnload/emissions/hourly/monthly',
    'ferc1': 'ftp://eforms1.ferc.gov/f1allyears',
    'ferc714': 'https://www.ferc.gov/docs-filing/forms/form-714/data',
    'ferceqr': 'ftp://eqrdownload.ferc.gov/DownloadRepositoryProd/BulkNew/CSV',
    'msha': 'https://arlweb.msha.gov/OpenGovernmentData/DataSets',
    'epaipm': 'https://www.epa.gov/sites/production/files/2019-03',
    'pudl': 'https://catalyst.coop/pudl/'
}
"""
dict: A dictionary containing data sources (keys) and their base data URLs
    (values).
"""

need_fix_inting = {
    'plants_steam_ferc1': ('construction_year', 'installation_year'),
    'plants_small_ferc1': ('construction_year', 'ferc_license_id'),
    'plants_hydro_ferc1': ('construction_year', 'installation_year',),
    'plants_pumped_storage_ferc1': ('construction_year', 'installation_year',),
    'hourly_emissions_epacems': ('facility_id', 'unit_id_epa',),
}
"""
dict: A dictionary containing tables (keys) and column names (values)
    containing integer - type columns whose null values need fixing.
"""

contributors = {
    "catalyst-cooperative": {
        "title": "Catalyst Cooperative",
        "path": "https://catalyst.coop/",
        "role": "publisher",
        "email": "pudl@catalyst.coop",
        "organization": "Catalyst Cooperative",
    },
    "zane-selvans": {
        "title": "Zane Selvans",
        "email": "zane.selvans@catalyst.coop",
        "path": "https://amateurearthling.org/",
        "role": "wrangler",
        "organization": "Catalyst Cooperative"
    },
    "christina-gosnell": {
        "title": "Christina Gosnell",
        "email": "christina.gosnell@catalyst.coop",
        "role": "contributor",
        "organization": "Catalyst Cooperative",
    },
    "steven-winter": {
        "title": "Steven Winter",
        "email": "steven.winter@catalyst.coop",
        "role": "contributor",
        "organization": "Catalyst Cooperative",
    },
    "alana-wilson": {
        "title": "Alana Wilson",
        "email": "alana.wilson@catalyst.coop",
        "role": "contributor",
        "organization": "Catalyst Cooperative",
    },
    "karl-dunkle-werner": {
        "title": "Karl Dunkle Werner",
        "email": "karldw@berkeley.edu",
        "path": "https://karldw.org/",
        "role": "contributor",
        "organization": "UC Berkeley",
    },
    'greg-schivley': {
        "title": "Greg Schivley",
        "role": "contributor",
    },
}
"""
dict: A dictionary of dictionaries containing organization names (keys) and
    their attributes (values).
"""

data_source_info = {
    "eia860": {
        "title": "EIA Form 860",
        "path": "https://www.eia.gov/electricity/data/eia860/",
    },
    "eia861": {
        "title": "EIA Form 861",
        "path": "https://www.eia.gov/electricity/data/eia861/",
    },
    "eia923": {
        "title": "EIA Form 923",
        "path": "https://www.eia.gov/electricity/data/eia923/",
    },
    "eiawater": {
        "title": "EIA Water Use for Power",
        "path": "https://www.eia.gov/electricity/data/water/",
    },
    "epacems": {
        "title": "EPA Air Markets Program Data",
        "path": "https://ampd.epa.gov/ampd/",
    },
    "epaipm": {
        "title": "EPA Integrated Planning Model",
        "path": "https://www.epa.gov/airmarkets/national-electric-energy-data-system-needs-v6",
    },
    "ferc1": {
        "title": "FERC Form 1",
        "path": "https://www.ferc.gov/docs-filing/forms/form-1/data.asp",
    },
    "ferc714": {
        "title": "FERC Form 714",
        "path": "https://www.ferc.gov/docs-filing/forms/form-714/data.asp",
    },
    "ferceqr": {
        "title": "FERC Electric Quarterly Report",
        "path": "https://www.ferc.gov/docs-filing/eqr.asp",
    },
    "msha": {
        "title": "Mining Safety and Health Administration",
        "path": "https://www.msha.gov/mine-data-retrieval-system",
    },
    "phmsa": {
        "title": "Pipelines and Hazardous Materials Safety Administration",
        "path": "https://www.phmsa.dot.gov/data-and-statistics/pipeline/data-and-statistics-overview",
    },
    "pudl": {
        "title": "The Public Utility Data Liberation Project (PUDL)",
        "path": "https://catalyst.coop/pudl/",
        "email": "pudl@catalyst.coop",
    },
}
"""
dict: A dictionary of dictionaries containing datasources (keys) and
    associated attributes (values)
"""

contributors_by_source = {
    "pudl": [
        "catalyst-cooperative",
        "zane-selvans",
        "christina-gosnell",
        "steven-winter",
        "alana-wilson",
        "karl-dunkle-werner",
    ],
    "eia923": [
        "catalyst-cooperative",
        "zane-selvans",
        "christina-gosnell",
        "steven-winter",
    ],
    "eia860": [
        "catalyst-cooperative",
        "zane-selvans",
        "christina-gosnell",
        "steven-winter",
        "alana-wilson",
    ],
    "ferc1": [
        "catalyst-cooperative",
        "zane-selvans",
        "christina-gosnell",
        "steven-winter",
        "alana-wilson",
    ],
    "epacems": [
        "catalyst-cooperative",
        "karl-dunkle-werner",
        "zane-selvans",
    ],
    "epaipm": [
        "greg-schivley",
    ],
}
"""
dict: A dictionary of data sources (keys) and lists of contributors (values).
"""

licenses = {
    "cc-by-4.0": {
        "name": "CC-BY-4.0",
        "title": "Creative Commons Attribution 4.0",
        "path": "https://creativecommons.org/licenses/by/4.0/"
    },
    "us-govt": {
        "name": "other-pd",
        "title": "U.S. Government Work",
        "path": "http://www.usa.gov/publicdomain/label/1.0/",
    }
}
"""
dict: A dictionary of dictionaries containing license types and their
    attributes.
"""

output_formats = [
    'sqlite',
    'parquet',
    'datapkg',
    'notebook',
]
"""list: A list of types of PUDL output formats."""


keywords_by_data_source = {
    'pudl': [
        'us', 'electricity',
    ],
    'eia860': [
        'electricity', 'electric', 'boiler', 'generator', 'plant', 'utility',
        'fuel', 'coal', 'natural gas', 'prime mover', 'eia860', 'retirement',
        'capacity', 'planned', 'proposed', 'energy', 'hydro', 'solar', 'wind',
        'nuclear', 'form 860', 'eia', 'annual', 'gas', 'ownership', 'steam',
        'turbine', 'combustion', 'combined cycle', 'eia',
        'energy information administration'
    ],
    'eia923': [
        'fuel', 'boiler', 'generator', 'plant', 'utility', 'cost', 'price',
        'natural gas', 'coal', 'eia923', 'energy', 'electricity', 'form 923',
        'receipts', 'generation', 'net generation', 'monthly', 'annual', 'gas',
        'fuel consumption', 'MWh', 'energy information administration', 'eia',
        'mercury', 'sulfur', 'ash', 'lignite', 'bituminous', 'subbituminous',
        'heat content'
    ],
    'epacems': [
        'epa', 'us', 'emissions', 'pollution', 'ghg', 'so2', 'co2', 'sox',
        'nox', 'load', 'utility', 'electricity', 'plant', 'generator', 'unit',
        'generation', 'capacity', 'output', 'power', 'heat content', 'mmbtu',
        'steam', 'cems', 'continuous emissions monitoring system', 'hourly'
        'environmental protection agency', 'ampd', 'air markets program data',
    ],
    'ferc1': [
        'electricity', 'electric', 'utility', 'plant', 'steam', 'generation',
        'cost', 'expense', 'price', 'heat content', 'ferc', 'form 1',
        'federal energy regulatory commission', 'capital', 'accounting',
        'depreciation', 'finance', 'plant in service', 'hydro', 'coal',
        'natural gas', 'gas', 'opex', 'capex', 'accounts', 'investment',
        'capacity'
    ],
    'ferc714': [
        'electricity', 'electric', 'utility', 'planning area', 'form 714',
        'balancing authority', 'demand', 'system lambda', 'ferc',
        'federal energy regulatory commission', "hourly", "generation",
        "interchange", "forecast", "load", "adjacency", "plants",
    ],
    'epaipm': [
        'epaipm', 'integrated planning',
    ]
}
"""dict: A dictionary of datasets (keys) and keywords (values). """

ENTITY_TYPE_DICT = {
    'M': 'Municipal',
    'C': 'Cooperative',
    'R': 'Retail Power Marketer',
    'I': 'Investor Owned',
    'P': 'Political Subdivision',
    'T': 'Transmission',
    'S': 'State',
    'W': 'Wholesale Power Marketer',
    'F': 'Federal',
    'A': 'Municipal Mktg Authority',
    'G': 'Community Choice Aggregator',
    'D': 'Nonutility DSM Administrator',
    'B': 'Behind the Meter',
    'Q': 'Independent Power Producer',
    'IND': 'Industrial',
    'COM': 'Commercial',
    'PR': 'Private',  # Added by AES for OD table (Arbitrary moniker)
    'PO': 'Power Marketer',  # Added by AES for OD table
    'U': 'Unknown',  # Added by AES for OD table
    'O': 'Other'  # Added by AES for OD table
}

# Confirm these designations -- educated guess based on the form instructions
MOMENTARY_INTERRUPTION_DEF = {  # Added by AES for R table
    'L': 'Less than 1 minute',
    'F': 'Less than or equal to 5 minutes',
    'O': 'Other',
}

# https://www.eia.gov/electricity/data/eia411/#tabs_NERC-3
RECOGNIZED_NERC_REGIONS = [
    'BASN',  # ASSESSMENT AREA Basin (WECC)
    'CALN',  # ASSESSMENT AREA California (WECC)
    'CALS',  # ASSESSMENT AREA California (WECC)
    'DSW',  # ASSESSMENT AREA Desert Southwest (WECC)
    'ASCC',  # Alaska
    'ISONE',  # ISO New England (NPCC)
    'ERCOT',  # lumped under TRE in 2017 Form instructions
    'NORW',  # ASSESSMENT AREA Northwest (WECC)
    'NYISO',  # ISO (NPCC)
    'PJM',  # RTO
    'ROCK',  # ASSESSMENT AREA Rockies (WECC)
    'ECAR',  # OLD RE Now part of RFC and SERC
    'FRCC',  # included in 2017 Form instructions, recently joined with SERC
    'HICC',  # Hawaii
    'MAAC',  # OLD RE Now part of RFC
    'MAIN',  # OLD RE Now part of SERC, RFC, MRO
    'MAPP',  # OLD/NEW RE Became part of MRO, resurfaced in 2010
    'MRO',  # RE included in 2017 Form instructions
    'NPCC',  # RE included in 2017 Form instructions
    'RFC',  # RE included in 2017 Form instructions
    'SERC',  # RE included in 2017 Form instructions
    'SPP',  # RE included in 2017 Form instructions
    'TRE',  # RE included in 2017 Form instructions (included ERCOT)
    'WECC',  # RE included in 2017 Form instructions
    'WSCC',  # OLD RE pre-2002 version of WECC
    'MISO',  # ISO unclear whether technically a regional entity, but lots of entries
    'ECAR_MAAC',
    'MAPP_WECC',
    'RFC_SERC',
    'SPP_WECC',
    'MRO_WECC',
    'ERCOT_SPP',
    'SPP_TRE',
    'ERCOT_TRE',
    'MISO_TRE',
    'VI',  # Virgin Islands
    'GU',  # Guam
    'PR',  # Puerto Rico
    'AS',  # American Samoa
    'UNK',
]

CUSTOMER_CLASSES = [
    "commercial",
    "industrial",
    "direct_connection",
    "other",
    "residential",
    "total",
    "transportation"
]

TECH_CLASSES = [
    'backup',  # WHERE Is this used? because removed from DG table b/c not a real component
    'chp_cogen',
    'combustion_turbine',
    'fuel_cell',
    'hydro',
    'internal_combustion',
    'other',
    'pv',
    'steam',
    'storage_pv',
    'all_storage',  # need 'all' as prefix so as not to confuse with other storage category
    'total',
    'virtual_pv',
    'wind',
]

REVENUE_CLASSES = [
    'retail_sales',
    'unbundled',
    'delivery_customers',
    'sales_for_resale',
    'credits_or_adjustments',
    'other',
    'transmission',
    'total',
]

RELIABILITY_STANDARDS = [
    'ieee_standard',
    'other_standard'
]

FUEL_CLASSES = [
    'gas',
    'oil',
    'other',
    'renewable',
    'water',
    'wind',
    'wood',
]

RTO_CLASSES = [
    'caiso',
    'ercot',
    'pjm',
    'nyiso',
    'spp',
    'miso',
    'isone',
    'other'
]

ESTIMATED_OR_ACTUAL = {'E': 'Estimated', 'A': 'Actual'}

"""dict: A dictionary of datasets (keys) and keywords (values). """

column_dtypes = {
    "ferc1": {  # Obviously this is not yet a complete list...
        "construction_year": pd.Int64Dtype(),
        "installation_year": pd.Int64Dtype(),
        "plant_id_ferc1": pd.Int64Dtype(),
        "plant_id_pudl": pd.Int64Dtype(),
        "report_date": "datetime64[ns]",
        "report_year": pd.Int64Dtype(),
        "utility_id_ferc1": pd.Int64Dtype(),
        "utility_id_pudl": pd.Int64Dtype(),
    },
    "ferc714": {  # INCOMPLETE
        "demand_mwh": float,
        "demand_annual_mwh": float,
        "eia_code": pd.Int64Dtype(),
        "peak_demand_summer_mw": float,
        "peak_demand_winter_mw": float,
        "report_date": "datetime64[ns]",
        "respondent_id_ferc714": pd.Int64Dtype(),
        "respondent_name_ferc714": pd.StringDtype(),
        "respondent_type": pd.CategoricalDtype(categories=[
            "utility", "balancing_authority",
        ]),
        "timezone": pd.CategoricalDtype(categories=[
            "America/New_York", "America/Chicago", "America/Denver",
            "America/Los_Angeles", "America/Anchorage", "Pacific/Honolulu"]),
        "utc_datetime": "datetime64[ns]",
    },
    "epacems": {
        'state': pd.StringDtype(),
        'plant_id_eia': pd.Int64Dtype(),  # Nullable Integer
        'unitid': pd.StringDtype(),
        'operating_datetime_utc': "datetime64[ns]",
        'operating_time_hours': float,
        'gross_load_mw': float,
        'steam_load_1000_lbs': float,
        'so2_mass_lbs': float,
        'so2_mass_measurement_code': pd.StringDtype(),
        'nox_rate_lbs_mmbtu': float,
        'nox_rate_measurement_code': pd.StringDtype(),
        'nox_mass_lbs': float,
        'nox_mass_measurement_code': pd.StringDtype(),
        'co2_mass_tons': float,
        'co2_mass_measurement_code': pd.StringDtype(),
        'heat_content_mmbtu': float,
        'facility_id': pd.Int64Dtype(),  # Nullable Integer
        'unit_id_epa': pd.Int64Dtype(),  # Nullable Integer
    },
    "eia": {
        'actual_peak_demand_savings_mw': float,  # Added by AES for DR table
        'address_2': pd.StringDtype(),  # Added by AES for 860 utilities table
        'advanced_metering_infrastructure': pd.Int64Dtype(),  # Added by AES for AMI table
        # Added by AES for UD misc table
        'alternative_fuel_vehicle_2_activity': pd.BooleanDtype(),
        'alternative_fuel_vehicle_activity': pd.BooleanDtype(),
        'annual_indirect_program_cost': float,
        'annual_total_cost': float,
        'ash_content_pct': float,
        'ash_impoundment': pd.BooleanDtype(),
        'ash_impoundment_lined': pd.BooleanDtype(),
        # TODO: convert this field to more descriptive words
        'ash_impoundment_status': pd.StringDtype(),
        'associated_combined_heat_power': pd.BooleanDtype(),
        'attention_line': pd.StringDtype(),
        'automated_meter_reading': pd.Int64Dtype(),  # Added by AES for AMI table
        'backup_capacity_mw': float,  # Added by AES for NNM & DG misc table
        'balancing_authority_code_eia': pd.CategoricalDtype(),
        'balancing_authority_id_eia': pd.Int64Dtype(),
        'balancing_authority_name_eia': pd.StringDtype(),
        'bga_source': pd.StringDtype(),
        'boiler_id': pd.StringDtype(),
        'bunded_activity': pd.BooleanDtype(),
        'business_model': pd.CategoricalDtype(categories=[
            "retail", "energy_services"]),
        'buy_distribution_activity': pd.BooleanDtype(),
        'buying_transmission_activity': pd.BooleanDtype(),
        'bypass_heat_recovery': pd.BooleanDtype(),
        'caidi_w_major_event_days_minus_loss_of_service_minutes': float,
        'caidi_w_major_event_dats_minutes': float,
        'caidi_wo_major_event_days_minutes': float,
        'capacity_mw': float,
        'carbon_capture': pd.BooleanDtype(),
        'chlorine_content_ppm': float,
        'circuits_with_voltage_optimization': pd.Int64Dtype(),
        'city': pd.StringDtype(),
        'cofire_fuels': pd.BooleanDtype(),
        'consumed_by_facility_mwh': float,
        'consumed_by_respondent_without_charge_mwh': float,
        'contact_firstname': pd.StringDtype(),
        'contact_firstname_2': pd.StringDtype(),
        'contact_lastname': pd.StringDtype(),
        'contact_lastname_2': pd.StringDtype(),
        'contact_title': pd.StringDtype(),
        'contact_title_2': pd.StringDtype(),
        'contract_expiration_date': 'datetime64[ns]',
        'contract_type_code': pd.StringDtype(),
        'county': pd.StringDtype(),
        'county_id_fips': pd.StringDtype(),  # Must preserve leading zeroes
        'credits_or_adjustments': float,
        'critical_peak_pricing': pd.BooleanDtype(),
        'critical_peak_rebate': pd.BooleanDtype(),
        'current_planned_operating_date': 'datetime64[ns]',
        'customers': float,
        'customer_class': pd.CategoricalDtype(categories=CUSTOMER_CLASSES),
        'customer_incentives_cost': float,
        'customer_incentives_incremental_cost': float,
        'customer_incentives_incremental_life_cycle_cost': float,
        'customer_other_costs_incremental_life_cycle_cost': float,
        'daily_digital_access_customers': pd.Int64Dtype(),
        'data_observed': pd.BooleanDtype(),
        'deliver_power_transgrid': pd.BooleanDtype(),
        'delivery_customers': float,
        'direct_load_control_customers': pd.Int64Dtype(),
        'distributed_generation_owned_capacity_mw': float,
        'distribution_activity': pd.BooleanDtype(),
        'distribution_circuits': pd.Int64Dtype(),
        'duct_burners': pd.BooleanDtype(),
        'energy_displaced_mwh': float,
        'energy_efficiency_annual_cost': float,
        'energy_efficiency_annual_actual_peak_reduction_mw': float,
        'energy_efficiency_annual_effects_mwh': float,
        'energy_efficiency_annual_incentive_payment': float,
        'energy_efficiency_incremental_actual_peak_reduction_mw': float,
        'energy_efficiency_incremental_effects_mwh': float,
        'energy_savings_estimates_independently_verified': pd.BooleanDtype(),
        'energy_savings_independently_verified': pd.BooleanDtype(),
        'energy_savings_mwh': float,
        'energy_served_ami_mwh': float,
        'energy_source_code': pd.StringDtype(),
        'energy_source_code_1': pd.StringDtype(),
        'energy_source_code_2': pd.StringDtype(),
        'energy_source_code_3': pd.StringDtype(),
        'energy_source_code_4': pd.StringDtype(),
        'energy_source_code_5': pd.StringDtype(),
        'energy_source_code_6': pd.StringDtype(),
        'energy_storage': pd.BooleanDtype(),
        'entity_type': pd.CategoricalDtype(categories=ENTITY_TYPE_DICT.values()),
        'estimated_or_actual_capacity_data': pd.CategoricalDtype(categories=ESTIMATED_OR_ACTUAL.values()),
        'estimated_or_actual_fuel_data': pd.CategoricalDtype(categories=ESTIMATED_OR_ACTUAL.values()),
        'estimated_or_actual_tech_data': pd.CategoricalDtype(categories=ESTIMATED_OR_ACTUAL.values()),
        'exchange_energy_delivered_mwh': float,
        'exchange_energy_recieved_mwh': float,
        'ferc_cogen_docket_no': pd.StringDtype(),
        'ferc_cogen_status': pd.BooleanDtype(),
        'ferc_exempt_wholesale_generator': pd.BooleanDtype(),
        'ferc_exempt_wholesale_generator_docket_no': pd.StringDtype(),
        'ferc_small_power_producer': pd.BooleanDtype(),
        'ferc_small_power_producer_docket_no': pd.StringDtype(),
        'fluidized_bed_tech': pd.BooleanDtype(),
        'fraction_owned': float,
        'fuel_class': pd.StringDtype(),
        'fuel_consumed_for_electricity_mmbtu': float,
        'fuel_consumed_for_electricity_units': float,
        'fuel_consumed_mmbtu': float,
        'fuel_consumed_units': float,
        'fuel_cost_per_mmbtu': float,
        'fuel_group_code': pd.StringDtype(),
        'fuel_group_code_simple': pd.StringDtype(),
        'fuel_mmbtu_per_unit': float,
        'fuel_pct': float,
        'fuel_qty_units': float,
        # are fuel_type and fuel_type_code the same??
        # fuel_type includes 40 code-like things.. WAT, SUN, NUC, etc.
        'fuel_type': pd.StringDtype(),
        # from the boiler_fuel_eia923 table, there are 30 code-like things, like NG, BIT, LIG
        'fuel_type_code': pd.StringDtype(),
        'fuel_type_code_aer': pd.StringDtype(),
        'fuel_type_code_pudl': pd.StringDtype(),
        'furnished_without_charge_mwh': float,
        'generation_activity': pd.BooleanDtype(),
        # this is a mix of integer-like values (2 or 5) and strings like AUGSF
        'generator_id': pd.StringDtype(),
        'generators_number': float,
        'generators_num_less_1_mw': float,
        'green_pricing_revenue': float,
        'grid_voltage_2_kv': float,
        'grid_voltage_3_kv': float,
        'grid_voltage_kv': float,
        'heat_content_mmbtu_per_unit': float,
        'highest_distribution_voltage_kv': float,
        'home_area_network': pd.Int64Dtype(),
        'inactive_accounts_included': pd.BooleanDtype(),
        'incremental_energy_savings_mwh': float,
        'incremental_life_cycle_energy_savings_mwh': float,
        'incremental_life_cycle_peak_reduction_mwh': float,
        'incremental_peak_reduction_mw': float,
        'iso_rto_code': pd.StringDtype(),
        'latitude': float,
        'liquefied_natural_gas_storage': pd.BooleanDtype(),
        'load_management_annual_cost': float,
        'load_management_annual_actual_peak_reduction_mw': float,
        'load_management_annual_effects_mwh': float,
        'load_management_annual_incentive_payment': float,
        'load_management_annual_potential_peak_reduction_mw': float,
        'load_management_incremental_actual_peak_reduction_mw': float,
        'load_management_incremental_effects_mwh': float,
        'load_management_incremental_potential_peak_reduction_mw': float,
        'longitude': float,
        'major_program_changes': pd.BooleanDtype(),
        'mercury_content_ppm': float,
        'merge_address': pd.StringDtype(),
        'merge_city': pd.StringDtype(),
        'merge_company': pd.StringDtype(),
        'merge_date': 'datetime64[ns]',
        'merge_state': pd.StringDtype(),
        'mine_id_msha': pd.Int64Dtype(),
        'mine_id_pudl': pd.Int64Dtype(),
        'mine_name': pd.StringDtype(),
        'mine_type_code': pd.StringDtype(),
        'minimum_load_mw': float,
        'moisture_content_pct': float,
        'momentary_interruption_definition': pd.CategoricalDtype(categories=MOMENTARY_INTERRUPTION_DEF.values()),
        'multiple_fuels': pd.BooleanDtype(),
        'nameplate_power_factor': float,
        'natural_gas_delivery_contract_type_code': pd.StringDtype(),
        'natural_gas_local_distribution_company': pd.StringDtype(),
        'natural_gas_pipeline_name_1': pd.StringDtype(),
        'natural_gas_pipeline_name_2': pd.StringDtype(),
        'natural_gas_pipeline_name_3': pd.StringDtype(),
        'natural_gas_storage': pd.BooleanDtype(),
        'natural_gas_transport_code': pd.StringDtype(),
        'nerc_region': pd.CategoricalDtype(categories=RECOGNIZED_NERC_REGIONS),
        'nerc_regions_of_operation': pd.CategoricalDtype(categories=RECOGNIZED_NERC_REGIONS),
        'net_generation_mwh': float,
        'net_metering': pd.BooleanDtype(),
        'net_power_exchanged_mwh': float,
        'net_wheeled_power_mwh': float,
        'new_parent': pd.StringDtype(),
        'non_amr_ami': pd.Int64Dtype(),
        'nuclear_unit_id': pd.Int64Dtype(),
        'operates_generating_plant': pd.BooleanDtype(),
        'operating_date': 'datetime64[ns]',
        'operating_switch': pd.StringDtype(),
        # TODO: double check this for early 860 years
        'operational_status': pd.StringDtype(),
        'operational_status_code': pd.StringDtype(),
        'original_planned_operating_date': 'datetime64[ns]',
        'other': float,
        'other_combustion_tech': pd.BooleanDtype(),
        'other_costs': float,
        'other_costs_incremental_cost': float,
        'other_modifications_date': 'datetime64[ns]',
        'other_planned_modifications': pd.BooleanDtype(),
        'outages_recorded_automatically': pd.BooleanDtype(),
        'owner_city': pd.StringDtype(),
        'owner_name': pd.StringDtype(),
        'owner_state': pd.StringDtype(),
        'owner_street_address': pd.StringDtype(),
        'owner_utility_id_eia': pd.Int64Dtype(),
        'owner_zip_code': pd.StringDtype(),
        # we should transition these into readable codes, not a one letter thing
        'ownership_code': pd.StringDtype(),
        'pipeline_notes': pd.StringDtype(),
        'planned_derate_date': 'datetime64[ns]',
        'planned_energy_source_code_1': pd.StringDtype(),
        'planned_modifications': pd.BooleanDtype(),
        'planned_net_summer_capacity_derate_mw': float,
        'planned_net_summer_capacity_uprate_mw': float,
        'planned_net_winter_capacity_derate_mw': float,
        'planned_net_winter_capacity_uprate_mw': float,
        'planned_new_capacity_mw': float,
        'planned_new_prime_mover_code': pd.StringDtype(),
        'planned_repower_date': 'datetime64[ns]',
        'planned_retirement_date': 'datetime64[ns]',
        'planned_uprate_date': 'datetime64[ns]',
        'plant_id_eia': pd.Int64Dtype(),
        'plant_id_epa': pd.Int64Dtype(),
        'plant_id_pudl': pd.Int64Dtype(),
        'plant_name_eia': pd.StringDtype(),
        'plants_reported_asset_manager': pd.BooleanDtype(),
        'plants_reported_operator': pd.BooleanDtype(),
        'plants_reported_other_relationship': pd.BooleanDtype(),
        'plants_reported_owner': pd.BooleanDtype(),
        'point_source_unit_id_epa': pd.StringDtype(),
        'potential_peak_demand_savings_mw': float,
        'pulverized_coal_tech': pd.BooleanDtype(),
        'previously_canceled': pd.BooleanDtype(),
        'price_responsive_programes': pd.BooleanDtype(),
        'price_responsiveness_customers': pd.Int64Dtype(),
        'primary_transportation_mode_code': pd.StringDtype(),
        'primary_purpose_naics_id': pd.Int64Dtype(),
        'prime_mover_code': pd.StringDtype(),
        'pv_current_flow_type': pd.CategoricalDtype(categories=['AC', 'DC']),
        'real_time_pricing_program': pd.BooleanDtype(),
        'rec_revenue': float,
        'rec_sales_mwh': float,
        'regulatory_status_code': pd.StringDtype(),
        'report_date': 'datetime64[ns]',
        'reported_as_another_company': pd.StringDtype(),
        'retail_marketing_activity': pd.BooleanDtype(),
        'retail_sales': float,
        'retail_sales_mwh': float,
        'retirement_date': 'datetime64[ns]',
        'revenue_class': pd.CategoricalDtype(categories=REVENUE_CLASSES),
        'rto_iso_lmp_node_id': pd.StringDtype(),
        'rto_iso_location_wholesale_reporting_id': pd.StringDtype(),
        'rtos_of_operation': pd.StringDtype(),
        'saidi_w_major_event_dats_minus_loss_of_service_minutes': float,
        'saidi_w_major_event_days_minutes': float,
        'saidi_wo_major_event_days_minutes': float,
        'saifi_w_major_event_days_customers': float,
        'saifi_w_major_event_days_minus_loss_of_service_customers': float,
        'saifi_wo_major_event_days_customers': float,
        'sales_for_resale': float,
        'sales_for_resale_mwh': float,
        'sales_mwh': float,
        'sales_revenue': float,
        'sales_to_ultimate_consumers_mwh': float,
        'secondary_transportation_mode_code': pd.StringDtype(),
        'sector_id': pd.Int64Dtype(),
        'sector_name': pd.StringDtype(),
        'service_type': pd.CategoricalDtype(categories=[
            "bundled", "energy", "delivery",
        ]),
        'short_form': pd.BooleanDtype(),
        'sold_to_utility_mwh': float,
        'solid_fuel_gasification': pd.BooleanDtype(),
<<<<<<< HEAD
        'data_source': pd.StringDtype(),
        # Added by AES for R table
=======
>>>>>>> c462d87a
        'standard': pd.CategoricalDtype(categories=RELIABILITY_STANDARDS),
        'startup_source_code_1': pd.StringDtype(),
        'startup_source_code_2': pd.StringDtype(),
        'startup_source_code_3': pd.StringDtype(),
        'startup_source_code_4': pd.StringDtype(),
        'state': pd.StringDtype(),
        'state_id_fips': pd.StringDtype(),  # Must preserve leading zeroes
        'street_address': pd.StringDtype(),
        'stoker_tech': pd.BooleanDtype(),
        'storage_capacity_mw': float,
        'storage_customers': pd.Int64Dtype(),
        'subcritical_tech': pd.BooleanDtype(),
        'sulfur_content_pct': float,
        'summer_capacity_mw': float,
        # TODO: check if there is any data pre-2016
        'summer_estimated_capability_mw': float,
        'summer_peak_demand_mw': float,
        'supercritical_tech': pd.BooleanDtype(),
        'supplier_name': pd.StringDtype(),
        'switch_oil_gas': pd.BooleanDtype(),
        'syncronized_transmission_grid': pd.BooleanDtype(),
        # Added by AES for NM & DG tech table (might want to consider merging with another fuel label)
        'tech_class': pd.CategoricalDtype(categories=TECH_CLASSES),
        'technology_description': pd.StringDtype(),
        'time_cold_shutdown_full_load_code': pd.StringDtype(),
        'time_of_use_pricing_program': pd.BooleanDtype(),
        'time_responsive_programs': pd.BooleanDtype(),
        'time_responsiveness_customers': pd.Int64Dtype(),
        'timezone': pd.StringDtype(),
        'topping_bottoming_code': pd.StringDtype(),
        'total': float,
        'total_capacity_less_1_mw': float,
        'total_meters': pd.Int64Dtype(),
        'total_disposition_mwh': float,
        'total_energy_losses_mwh': float,
        'total_sources_mwh': float,
        'transmission': float,
        'transmission_activity': pd.BooleanDtype(),
        'transmission_by_other_losses_mwh': float,
        'transmission_distribution_owner_id': pd.Int64Dtype(),
        'transmission_distribution_owner_name': pd.StringDtype(),
        'transmission_distribution_owner_state': pd.StringDtype(),
        'turbines_inverters_hydrokinetics': float,
        'turbines_num': pd.Int64Dtype(),  # TODO: check if any turbines show up pre-2016
        'ultrasupercritical_tech': pd.BooleanDtype(),
        'unbundled_revenues': float,
        'unit_id_eia': pd.StringDtype(),
        'unit_id_pudl': pd.Int64Dtype(),
        'uprate_derate_completed_date': 'datetime64[ns]',
        'uprate_derate_during_year': pd.BooleanDtype(),
        'utility_id_eia': pd.Int64Dtype(),
        'utility_id_pudl': pd.Int64Dtype(),
        'utility_name_eia': pd.StringDtype(),
        'utility_owned_capacity_mw': float,  # Added by AES for NNM table
        'variable_peak_pricing_program': pd.BooleanDtype(),  # Added by AES for DP table
        'virtual_capacity_mw': float,  # Added by AES for NM table
        'virtual_customers': pd.Int64Dtype(),  # Added by AES for NM table
        'water_heater': pd.Int64Dtype(),  # Added by AES for DR table
        'water_source': pd.StringDtype(),
        'weighted_average_life_years': float,
        'wheeled_power_delivered_mwh': float,
        'wheeled_power_recieved_mwh': float,
        'wholesale_marketing_activity': pd.BooleanDtype(),
        'wholesale_power_purchases_mwh': float,
        'winter_capacity_mw': float,
        'winter_estimated_capability_mw': float,
        'winter_peak_demand_mw': float,
        # 'with_med': float,
        # 'with_med_minus_los': float,
        # 'without_med': float,
        'zip_code': pd.StringDtype(),
        'zip_code_4': pd.StringDtype()
    },
    'depreciation': {
        'utility_id_ferc1': pd.Int64Dtype(),
        'utility_id_pudl': pd.Int64Dtype(),
        'plant_id_pudl': pd.Int64Dtype(),
        # 'plant_name': pd.StringDtype(),
        'note': pd.StringDtype(),
        'report_year': int,
        'report_date': 'datetime64[ns]',
        'common': pd.BooleanDtype(),
        'plant_balance': float,
        'book_reserve': float,
        'unaccrued_balance': float,
        'reserve_pct': float,
        # 'survivor_curve_type': pd.StringDtype(),
        'service_life_avg': float,
        'net_salvage_pct': float,
        'net_salvage_rate_type_pct': pd.BooleanDtype(),
        'net_removal': float,
        'net_removal_pct': float,
        'remaining_life_avg': float,
        # 'retirement_date': 'datetime64[ns]',
        'depreciation_annual_epxns': float,
        'depreciation_annual_pct': float,
        'depreciation_annual_rate_type_pct': pd.BooleanDtype(),
        # 'data_source': pd.StringDtype(),
    }
}<|MERGE_RESOLUTION|>--- conflicted
+++ resolved
@@ -1633,10 +1633,9 @@
 """
 
 # The full set of years we currently expect to be able to ingest, per source:
-<<<<<<< HEAD
 working_partitions = {
     'eia860': {
-        'years': tuple(range(2009, 2020))
+        'years': tuple(range(2008, 2020))
     },
     'eia860m': {
         'year_month': '2020-08'
@@ -1654,16 +1653,6 @@
         'years': tuple(range(1994, 2020))
     },
     'ferc714': {},
-=======
-working_years = {
-    'eia860': tuple(range(2008, 2020)),
-    'eia861': tuple(range(2001, 2020)),
-    'eia923': tuple(range(2009, 2020)),
-    'epacems': tuple(range(1995, 2020)),
-    'epaipm': (None, ),
-    'ferc1': tuple(range(1994, 2020)),
-    'ferc714': (None, ),
->>>>>>> c462d87a
 }
 """
 dict: A dictionary of data sources (keys) and dictionaries (values) of names of
@@ -2427,11 +2416,7 @@
         'short_form': pd.BooleanDtype(),
         'sold_to_utility_mwh': float,
         'solid_fuel_gasification': pd.BooleanDtype(),
-<<<<<<< HEAD
         'data_source': pd.StringDtype(),
-        # Added by AES for R table
-=======
->>>>>>> c462d87a
         'standard': pd.CategoricalDtype(categories=RELIABILITY_STANDARDS),
         'startup_source_code_1': pd.StringDtype(),
         'startup_source_code_2': pd.StringDtype(),
