--- conflicted
+++ resolved
@@ -22,10 +22,6 @@
     "PEL": "oil",
 }
 
-<<<<<<< HEAD
-FUEL_COST_CATEGORIES_EIAAPI = (41696, 41762)
-"""The category ids for fuel costs by fuel for electricity."""
-=======
 FUEL_COST_CATEGORIES_EIAAPI = [41696, 41762, 41740]
 """
 The category ids for fuel costs by fuel for electricity for coal, gas and oil.
@@ -39,7 +35,6 @@
  - Oil: https://www.eia.gov/opendata/qb.php?category=41740
 
 """
->>>>>>> 9fd46fa2
 
 
 def generation_fuel_eia923(pudl_engine, freq=None,
@@ -667,14 +662,6 @@
     return cost_df
 
 
-<<<<<<< HEAD
-def get_fuel_cost_avg_eiaapi(cat_ids=FUEL_COST_CATEGORIES_EIAAPI):
-    """Get a dataframe of state-level average fuel costs."""
-    # we can request up to 100 series from EIA but each state-level fuel type
-    # ser is over 50 so we need to pull one fuel type at a time and concat the resulting df
-    dfs_to_concat = []
-    for fuel_cat_id in cat_ids:
-=======
 def get_fuel_cost_avg_eiaapi(fuel_cost_cat_ids):
     """
     Get a dataframe of state-level average fuel costs for EIA's API.
@@ -696,7 +683,6 @@
     # time and concat the resulting df
     dfs_to_concat = []
     for fuel_cat_id in fuel_cost_cat_ids:
->>>>>>> 9fd46fa2
         dfs_to_concat.append(convert_cost_json_to_df(
             grab_fuel_state_monthly(fuel_cat_id)))
     return pd.concat(dfs_to_concat)