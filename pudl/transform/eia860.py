"""Module to perform data cleaning functions on EIA860 data tables."""

import pandas as pd
import numpy as np
from pudl import constants as pc
import pudl.transform.pudl


def ownership(eia860_dfs, eia860_transformed_dfs):
    """
    Pull and transform the ownership table.

    Args:
        eia860_dfs (dictionary of pandas.DataFrame): Each entry in this
            dictionary of DataFrame objects corresponds to a page from the
            EIA860 form, as reported in the Excel spreadsheets they distribute.
        eia860_transformed_dfs (dictionary of DataFrames)

    Returns: transformed dataframe.
    """
    o_df = eia860_dfs['ownership'].copy()

    # Replace '.' and ' ' with NaN in order to read in integer values
    o_df.replace(to_replace='^\.$', value=np.nan, regex=True, inplace=True)
    o_df.replace(to_replace='^\s$', value=np.nan, regex=True, inplace=True)
    o_df.replace(to_replace='^$', value=np.nan, regex=True, inplace=True)

    o_df = pudl.transform.pudl.convert_to_date(o_df)

    # The fix we're making here is only known to be valid for 2011 -- if we
    # get older data... then we need to to revisit the cleaning function and
    # make sure it also applies to those earlier years.
    assert min(o_df.report_date.dt.year) >= 2011

    # Prior to 2012, ownership was reported as a percentage, rather than
    # as a proportion, so we need to divide those values by 100.
    o_df.loc[o_df.report_date.dt.year == 2011, 'fraction_owned'] = \
        o_df.loc[o_df.report_date.dt.year == 2011, 'fraction_owned'] / 100

    # TODO: this function should feed this altered dataframe back into eia860,
    # which should then feed into a yet to be created standardized 'load' step
    eia860_transformed_dfs['ownership_eia860'] = o_df

    return(eia860_transformed_dfs)


def generators(eia860_dfs, eia860_transformed_dfs):
    """
    Pull and transform the generators table.

    Args:
        eia860_dfs (dictionary of pandas.DataFrame): Each entry in this
            dictionary of DataFrame objects corresponds to a page from the
            EIA860 form, as reported in the Excel spreadsheets they distribute.
        eia860_transformed_dfs (dictionary of DataFrames)

    Returns: transformed dataframe.
    """
    # There are three sets of generator data reported in the EIA860 table,
    # planned, existing, and retired generators. We're going to concatenate
    # them all together into a single big table, with a column that indicates
    # which one of these tables the data came from, since they all have almost
    # exactly the same structure
    gp_df = eia860_dfs['generator_proposed'].copy()
    ge_df = eia860_dfs['generator_existing'].copy()
    gr_df = eia860_dfs['generator_retired'].copy()
    gp_df['status'] = 'proposed'
    ge_df['status'] = 'existing'
    gr_df['status'] = 'retired'

    gens_df = pd.concat([ge_df, gp_df, gr_df])

    # Get rid of any unidentifiable records:
    gens_df.dropna(subset=['generator_id', 'plant_id_eia'], inplace=True)

    # Replace empty strings, whitespace, and '.' fields with real NA values
    gens_df.replace(to_replace='^\.$', value=np.nan, regex=True, inplace=True)
    gens_df.replace(to_replace='^\s$', value=np.nan, regex=True, inplace=True)
    gens_df.replace(to_replace='^$', value=np.nan, regex=True, inplace=True)

    # A subset of the columns have zero values, where NA is appropriate:
    columns_to_fix = [
        'planned_retirement_month',
        'planned_retirement_year',
        'planned_uprate_month',
        'planned_uprate_year',
        'other_modifications_month',
        'other_modifications_year',
        'planned_derate_month',
        'planned_derate_year',
        'planned_repower_month',
        'planned_repower_year',
        'planned_net_summer_capacity_derate_mw',
        'planned_net_summer_capacity_uprate_mw',
        'planned_net_winter_capacity_derate_mw',
        'planned_net_winter_capacity_uprate_mw',
        'planned_new_nameplate_capacity_mw',
        'nameplate_power_factor',
        'minimum_load_mw',
        'winter_capacity_mw',
        'summer_capacity_mw'
    ]

    for column in columns_to_fix:
        gens_df[column] = gens_df[column].replace(
            to_replace=[" ", 0], value=np.nan)

    # A subset of the columns have "X" values, where other columns_to_fix
    # have "N" values. Replacing these values with "N" will make for uniform
    # values that can be converted to Boolean True and False pairs.

    gens_df.duct_burners = \
        gens_df.duct_burners.replace(to_replace='X', value='N')
    gens_df.heat_bypass_recovery = \
        gens_df.heat_bypass_recovery.replace(to_replace='X', value='N')
    gens_df.syncronized_transmission_grid = \
        gens_df.heat_bypass_recovery.replace(to_replace='X', value='N')

    # A subset of the columns have "U" values, presumably for "Unknown," which
    # must be set to None in order to convert the columns to datatype Boolean.

    gens_df.multiple_fuels = \
        gens_df.multiple_fuels.replace(to_replace='U', value=None)
    gens_df.switch_oil_gas = \
        gens_df.switch_oil_gas.replace(to_replace='U', value=None)

    boolean_columns_to_fix = [
        'duct_burners',
        'multiple_fuels',
        'deliver_power_transgrid',
        'syncronized_transmission_grid',
        'solid_fuel_gasification',
        'pulverized_coal_tech',
        'fluidized_bed_tech',
        'subcritical_tech',
        'supercritical_tech',
        'ultrasupercritical_tech',
        'carbon_capture',
        'stoker_tech',
        'other_combustion_tech',
        'cofire_fuels',
        'switch_oil_gas',
        'heat_bypass_recovery',
        'associated_combined_heat_power',
        'planned_modifications',
        'other_planned_modifications',
        'uprate_derate_during_year',
        'previously_canceled'
    ]

    for column in boolean_columns_to_fix:
        gens_df[column] = gens_df[column].replace(
            to_replace=["Y", "N"], value=[True, False])
        gens_df[column] = gens_df[column].fillna('False')

    gens_df = pudl.transform.pudl.month_year_to_date(gens_df)

    gens_df['fuel_type_pudl'] = \
        pudl.transform.pudl.cleanstrings(gens_df['energy_source_1'],
                                         pc.fuel_type_eia860_simple_map)
    # String-ify a bunch of fields for output.
    fix_int_na_columns = ['plant_id_eia', 'sector', 'turbines']

    for column in fix_int_na_columns:
        gens_df[column] = \
            pudl.transform.pudl.fix_int_na(gens_df[column],
                                           float_na=np.nan,
                                           int_na=-1,
                                           str_na='')

    gens_df = pudl.transform.pudl.convert_to_date(gens_df)

    eia860_transformed_dfs['generators_eia860'] = gens_df

    return(eia860_transformed_dfs)


def plants(eia860_dfs, eia860_transformed_dfs):
    """
    Pull and transform the plants table.

    Much of the static plant information is reported repeatedly, and scattered
    across several different pages of EIA 923. The data frame which this
    function uses is assembled from those many different pages, and passed in
    via the same dictionary of dataframes that all the other ingest functions
    use for uniformity.

    Args:
        eia860_dfs (dictionary of pandas.DataFrame): Each entry in this
            dictionary of DataFrame objects corresponds to a page from the
            EIA860 form, as reported in the Excel spreadsheets they distribute.
        eia860_transformed_dfs (dictionary of DataFrames)

    Returns: transformed dataframe.
    """
    # Populating the 'plants_eia860' table
    p_df = eia860_dfs['plant'].copy()

    # Replace '.' and ' ' with NaN in order to read in integer values

    p_df.replace(to_replace='.', value=np.nan, inplace=True)
    p_df.replace(to_replace=' ', value=np.nan, inplace=True)

    # Cast integer values in sector to floats to avoid type errors

    p_df['sector'] = p_df['sector'].astype(float)

    # Cast various types in transmission_distribution_owner_id to str

    p_df['transmission_distribution_owner_id'] = \
        p_df['transmission_distribution_owner_id'].astype(str)

    # Cast values in zip_code to floats to avoid type errors

    p_df['zip_code'] = p_df['zip_code'].astype(str)

    p_df = pudl.transform.pudl.convert_to_date(p_df)

    eia860_transformed_dfs['plants_eia860'] = p_df

    return(eia860_transformed_dfs)


def boiler_generator_assn(eia860_dfs, eia860_transformed_dfs):
    """
    Pull and transform the boilder generator association table.

    Args:
        eia860_dfs (dictionary of pandas.DataFrame): Each entry in this
            dictionary of DataFrame objects corresponds to a page from the
            EIA860 form, as reported in the Excel spreadsheets they distribute.
        eia860_transformed_dfs (dictionary of DataFrames)

    Returns: transformed dataframe.
    """
    # Populating the 'generators_eia860' table
    b_g_df = eia860_dfs['boiler_generator_assn'].copy()

    b_g_cols = ['report_year',
                'operator_id',
                'plant_id_eia',
                'boiler_id',
                'generator_id']

    b_g_df = b_g_df[b_g_cols]

    # There are some bad (non-data) lines in some of the boiler generator
    # data files (notes from EIA) which are messing up the import. Need to
    # identify and drop them early on.
    b_g_df['operator_id'] = b_g_df['operator_id'].astype(str)
    b_g_df = b_g_df[b_g_df.operator_id.str.isnumeric()]

    b_g_df['plant_id_eia'] = \
        pudl.transform.pudl.fix_int_na(b_g_df['plant_id_eia'],
                                       float_na=np.nan,
                                       int_na=-1,
                                       str_na='')

    # We need to cast the generator_id column as type str because sometimes
    # it is heterogeneous int/str which make drop_duplicates fail.
    b_g_df['generator_id'] = b_g_df['generator_id'].astype(str)
    b_g_df['boiler_id'] = b_g_df['boiler_id'].astype(str)

    # This drop_duplicates isn't removing all duplicates
    b_g_df = b_g_df.drop_duplicates().dropna()

    b_g_df = pudl.transform.pudl.convert_to_date(b_g_df)

    eia860_transformed_dfs['boiler_generator_assn_eia860'] = b_g_df

    return(eia860_transformed_dfs)


def utilities(eia860_dfs, eia860_transformed_dfs):
    """
    Pull and transform the utilities table.

    Args:
        eia860_dfs (dictionary of pandas.DataFrame): Each entry in this
            dictionary of DataFrame objects corresponds to a page from the
            EIA860 form, as reported in the Excel spreadsheets they distribute.
        eia860_transformed_dfs (dictionary of DataFrames)

    Returns: transformed dataframe.
    """
    # Populating the 'utilities_eia860' table
    u_df = eia860_dfs['utility'].copy()

    u_df = pudl.transform.pudl.convert_to_date(u_df)

    eia860_transformed_dfs['utilities_eia860'] = u_df

<<<<<<< HEAD
    return(gens_df)


def clean_plants_eia860(eia860_dfs):
    """
    Pull and transform the EIA 860 plants table

    Args: eia860_dfs (dictionary of pandas.DataFrame): Each entry in this
        dictionary of DataFrame objects corresponds to a page from the
        EIA860 form, as reported in the Excel spreadsheets they distribute.
    Returns: transformed dataframe.
    """
    # Pull the plants data frame
    p_df = eia860_dfs['plant'].copy()

    # # Replace '.' and ' ' with NaN in order to read in integer values
    # p_df.replace(to_replace='.', value=np.nan, regex=True, inplace=True)
    # p_df.replace(to_replace=' ', value=np.nan, regex=True,  inplace=True)

    # Replace empty strings, whitespace, and '.' fields with real NA values
    p_df.replace(to_replace='^\.$', value=np.nan, regex=True, inplace=True)
    p_df.replace(to_replace='^\s$', value=np.nan, regex=True, inplace=True)
    p_df.replace(to_replace='^$', value=np.nan, regex=True, inplace=True)

    # Cast integer values in sector to floats to avoid type errors
    p_df['sector'] = p_df['sector'].astype(float)

    # Cast various types in transmission_distribution_owner_id to str
    p_df['transmission_distribution_owner_id'] = \
        p_df['transmission_distribution_owner_id'].astype(str)

    # Cast values in zip_code to floats to avoid type errors
    p_df['zip_code'] = p_df['zip_code'].astype(str)

    # A subset of the columns have "X" values, where other columns_to_fix
    # have "N" values. Replacing these values with "N" will make for uniform
    # values that can be converted to Boolean True and False pairs.

    p_df.ash_impoundment_lined = \
        p_df.ash_impoundment_lined.replace(to_replace='X', value='N')
    p_df.natural_gas_storage = \
        p_df.natural_gas_storage.replace(to_replace='X', value='N')
    p_df.liquefied_natural_gas_storage = \
        p_df.liquefied_natural_gas_storage.replace(to_replace='X', value='N')

    boolean_columns_to_fix = [
        'ferc_cogen_status',
        'ferc_small_power_producer',
        'ferc_exempt_wholesale_generator',
        'ash_impoundment',
        'ash_impoundment_lined',
        'energy_storage',
        'natural_gas_storage',
        'liquefied_natural_gas_storage'
    ]

    for column in boolean_columns_to_fix:
        p_df[column] = p_df[column].replace(
            to_replace=["Y", "N"], value=[True, False])
        p_df[column] = p_df[column].fillna('False')

    p_df = pudl.transform.pudl.convert_to_date(p_df)

    # The fix we're making here is only known to be valid for 2011 -- if we
    # get older data... then we need to to revisit the cleaning function and
    # make sure it also applies to those earlier years.
    assert min(p_df.report_date.dt.year) >= 2011

    return(p_df)
=======
    return(eia860_transformed_dfs)
>>>>>>> 5a538934
<|MERGE_RESOLUTION|>--- conflicted
+++ resolved
@@ -290,76 +290,4 @@
 
     eia860_transformed_dfs['utilities_eia860'] = u_df
 
-<<<<<<< HEAD
-    return(gens_df)
-
-
-def clean_plants_eia860(eia860_dfs):
-    """
-    Pull and transform the EIA 860 plants table
-
-    Args: eia860_dfs (dictionary of pandas.DataFrame): Each entry in this
-        dictionary of DataFrame objects corresponds to a page from the
-        EIA860 form, as reported in the Excel spreadsheets they distribute.
-    Returns: transformed dataframe.
-    """
-    # Pull the plants data frame
-    p_df = eia860_dfs['plant'].copy()
-
-    # # Replace '.' and ' ' with NaN in order to read in integer values
-    # p_df.replace(to_replace='.', value=np.nan, regex=True, inplace=True)
-    # p_df.replace(to_replace=' ', value=np.nan, regex=True,  inplace=True)
-
-    # Replace empty strings, whitespace, and '.' fields with real NA values
-    p_df.replace(to_replace='^\.$', value=np.nan, regex=True, inplace=True)
-    p_df.replace(to_replace='^\s$', value=np.nan, regex=True, inplace=True)
-    p_df.replace(to_replace='^$', value=np.nan, regex=True, inplace=True)
-
-    # Cast integer values in sector to floats to avoid type errors
-    p_df['sector'] = p_df['sector'].astype(float)
-
-    # Cast various types in transmission_distribution_owner_id to str
-    p_df['transmission_distribution_owner_id'] = \
-        p_df['transmission_distribution_owner_id'].astype(str)
-
-    # Cast values in zip_code to floats to avoid type errors
-    p_df['zip_code'] = p_df['zip_code'].astype(str)
-
-    # A subset of the columns have "X" values, where other columns_to_fix
-    # have "N" values. Replacing these values with "N" will make for uniform
-    # values that can be converted to Boolean True and False pairs.
-
-    p_df.ash_impoundment_lined = \
-        p_df.ash_impoundment_lined.replace(to_replace='X', value='N')
-    p_df.natural_gas_storage = \
-        p_df.natural_gas_storage.replace(to_replace='X', value='N')
-    p_df.liquefied_natural_gas_storage = \
-        p_df.liquefied_natural_gas_storage.replace(to_replace='X', value='N')
-
-    boolean_columns_to_fix = [
-        'ferc_cogen_status',
-        'ferc_small_power_producer',
-        'ferc_exempt_wholesale_generator',
-        'ash_impoundment',
-        'ash_impoundment_lined',
-        'energy_storage',
-        'natural_gas_storage',
-        'liquefied_natural_gas_storage'
-    ]
-
-    for column in boolean_columns_to_fix:
-        p_df[column] = p_df[column].replace(
-            to_replace=["Y", "N"], value=[True, False])
-        p_df[column] = p_df[column].fillna('False')
-
-    p_df = pudl.transform.pudl.convert_to_date(p_df)
-
-    # The fix we're making here is only known to be valid for 2011 -- if we
-    # get older data... then we need to to revisit the cleaning function and
-    # make sure it also applies to those earlier years.
-    assert min(p_df.report_date.dt.year) >= 2011
-
-    return(p_df)
-=======
-    return(eia860_transformed_dfs)
->>>>>>> 5a538934
+    return(eia860_transformed_dfs)